--- conflicted
+++ resolved
@@ -173,54 +173,21 @@
 }
 
 extension Image {
-<<<<<<< HEAD
     private func copyData(to texture: Texture, region: Region, mipmapLevel: Int, slice: Int = 0) async {
-#if canImport(Metal)
-        if case .vm_allocate = self.allocator {
-            // On Metal, we can make vm_allocate'd buffers directly accessible to the GPU.
-            let allocatedSize = self.allocatedSize
-            let success = await self.withUnsafeBufferPointer { bytes -> Bool in
-                guard let mtlBuffer = (RenderBackend.renderDevice as! MTLDevice).makeBuffer(bytesNoCopy: UnsafeMutableRawPointer(mutating: bytes.baseAddress!), length: allocatedSize, options: .storageModeShared, deallocator: nil) else { return false }
-                let substrateBuffer = Buffer(descriptor: BufferDescriptor(length: allocatedSize, storageMode: .shared, cacheMode: .defaultCache, usage: .blitSource), externalResource: mtlBuffer)
-                await GPUResourceUploader.runBlitPass { bce in
-                    bce.copy(from: substrateBuffer, sourceOffset: 0, sourceBytesPerRow: self.width * self.channelCount * MemoryLayout<T>.stride, sourceBytesPerImage: self.width * self.height * self.channelCount * MemoryLayout<T>.stride, sourceSize: region.size, to: texture, destinationSlice: slice, destinationLevel: mipmapLevel, destinationOrigin: Origin())
-=======
-    private func copyData(to texture: Texture, region: Region, mipmapLevel: Int, slice: Int = 0) {
         if texture.descriptor.storageMode == .private {
 #if canImport(Metal)
             if case .vm_allocate = self.allocator {
                 // On Metal, we can make vm_allocate'd buffers directly accessible to the GPU.
                 let allocatedSize = self.allocatedSize
-                let success = self.withUnsafeBufferPointer { bytes -> Bool in
+                let success = await self.withUnsafeBufferPointer { bytes -> Bool in
                     guard let mtlBuffer = (RenderBackend.renderDevice as! MTLDevice).makeBuffer(bytesNoCopy: UnsafeMutableRawPointer(mutating: bytes.baseAddress!), length: allocatedSize, options: .storageModeShared, deallocator: nil) else { return false }
                     let substrateBuffer = Buffer(descriptor: BufferDescriptor(length: allocatedSize, storageMode: .shared, cacheMode: .defaultCache, usage: .blitSource), externalResource: mtlBuffer)
-                    GPUResourceUploader.runBlitPass { bce in
-                        bce.copy(from: substrateBuffer, sourceOffset: 0, sourceBytesPerRow: self.width * self.channelCount * MemoryLayout<ComponentType>.stride, sourceBytesPerImage: self.width * self.height * self.channelCount * MemoryLayout<ComponentType>.stride, sourceSize: region.size, to: texture, destinationSlice: slice, destinationLevel: mipmapLevel, destinationOrigin: Origin())
+                    await GPUResourceUploader.runBlitPass { bce in
+                        bce.copy(from: substrateBuffer, sourceOffset: 0, sourceBytesPerRow: self.width * self.channelCount * MemoryLayout<T>.stride, sourceBytesPerImage: self.width * self.height * self.channelCount * MemoryLayout<T>.stride, sourceSize: region.size, to: texture, destinationSlice: slice, destinationLevel: mipmapLevel, destinationOrigin: Origin())
                     }
-                    substrateBuffer.dispose()
-                    return true
                 }
-                if success {
-                    return
->>>>>>> 01d394b7
-                }
             }
 #endif
-<<<<<<< HEAD
-        if case .custom(let context, _) = self.allocator,
-           let uploadBufferToken = context as? GPUResourceUploader.UploadBufferToken {
-            let buffer = uploadBufferToken.stagingBuffer!
-            let sourceOffset = self.withUnsafeBufferPointer { bytes in
-                buffer.withContents { return UnsafeRawPointer(bytes.baseAddress!) - $0.baseAddress! }
-            }
-            uploadBufferToken.didModifyBuffer()
-            
-            await GPUResourceUploader.runBlitPass { bce in
-                bce.copy(from: buffer, sourceOffset: sourceOffset, sourceBytesPerRow: self.width * self.channelCount * MemoryLayout<T>.stride, sourceBytesPerImage: self.width * self.height * self.channelCount * MemoryLayout<T>.stride, sourceSize: region.size, to: texture, destinationSlice: slice, destinationLevel: mipmapLevel, destinationOrigin: Origin())
-            }
-            _ = await uploadBufferToken.flush()
-            return
-=======
             if case .custom(let context, _) = self.allocator,
                let uploadBufferToken = context as? GPUResourceUploader.UploadBufferToken {
                 let buffer = uploadBufferToken.stagingBuffer!
@@ -229,13 +196,12 @@
                 }
                 uploadBufferToken.didModifyBuffer()
                 
-                GPUResourceUploader.runBlitPass { bce in
+                await GPUResourceUploader.runBlitPass { bce in
                     bce.copy(from: buffer, sourceOffset: sourceOffset, sourceBytesPerRow: self.width * self.channelCount * MemoryLayout<T>.stride, sourceBytesPerImage: self.width * self.height * self.channelCount * MemoryLayout<T>.stride, sourceSize: region.size, to: texture, destinationSlice: slice, destinationLevel: mipmapLevel, destinationOrigin: Origin())
                 }
-                _ = uploadBufferToken.flush()
+                _ = await uploadBufferToken.flush()
                 return
             }
->>>>>>> 01d394b7
         }
         
         await self.withUnsafeBufferPointer { bytes in
