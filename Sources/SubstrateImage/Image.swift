--- conflicted
+++ resolved
@@ -964,34 +964,7 @@
     public struct PixelView: Collection {
         @usableFromInline var image: Image
         
-<<<<<<< HEAD
-        public struct Index: Equatable, Comparable {
-            @usableFromInline var offset: Int
-            
-            @inlinable
-            init(x: Int, y: Int, image: Image) {
-                precondition((0..<image.width).contains(x) && (0..<image.height).contains(y))
-                self.offset = image.channelCount * (image.width * y + x)
-            }
-            
-            @inlinable
-            init(offset: Int) {
-                self.offset = offset
-            }
-            
-            @inlinable
-            public static func ==(lhs: Index, rhs: Index) -> Bool {
-                return lhs.offset == rhs.offset
-            }
-            
-            @inlinable
-            public static func <(lhs: Index, rhs: Index) -> Bool {
-                return lhs.offset < rhs.offset
-            }
-        }
-=======
         public typealias Index = Image.Index
->>>>>>> a4a29f11
         
         @inlinable
         init(image: Image) {
@@ -1072,11 +1045,7 @@
         
         @inlinable
         public func index(after i: Index) -> Index {
-<<<<<<< HEAD
-            return .init(offset: i.offset + 1)
-=======
             return .init(offset: i.offset + self.image.channelCount)
->>>>>>> a4a29f11
         }
     }
     
