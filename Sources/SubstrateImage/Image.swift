--- conflicted
+++ resolved
@@ -547,7 +547,6 @@
     }
     
     @inlinable
-<<<<<<< HEAD
     public func withUnsafeBufferPointer<R>(_ perform: (UnsafeBufferPointer<T>) async throws -> R) async rethrows -> R {
         return try await perform(UnsafeBufferPointer(self.storage.data))
     }
@@ -556,7 +555,9 @@
     public mutating func withUnsafeMutableBufferPointer<R>(_ perform: (UnsafeMutableBufferPointer<T>) async throws -> R) async rethrows -> R {
         self.ensureUniqueness()
         return try await perform(self.storage.data)
-=======
+    }
+    
+    @inlinable
     public func map<Other>(_ function: (ComponentType) -> Other) -> Image<Other> {
         var other = Image<Other>(width: self.width, height: self.height, channels: self.channelCount, colorSpace: self.colorSpace, alphaMode: self.alphaMode)
         
@@ -569,7 +570,6 @@
         }
         
         return other
->>>>>>> fe851d5f
     }
 
     @inlinable
