//
//  CommandEncoders.swift
//  Substrate
//
//  Created by Thomas Roughton on 30/08/20.
//

import SubstrateUtilities

#if canImport(Metal)
@preconcurrency import Metal
#endif

#if canImport(MetalPerformanceShaders)
@preconcurrency import MetalPerformanceShaders
#endif

#if canImport(Vulkan)
import Vulkan
#endif

@usableFromInline
protocol CommandEncoder : AnyObject {
    var passRecord : RenderPassRecord { get }
    
    func pushDebugGroup(_ groupName: String)
    func popDebugGroup()
    
    func endEncoding()
}

extension CommandEncoder {
    @inlinable
    public var renderPass : RenderPass {
        return self.passRecord.pass
    }
}

extension CommandEncoder {
    @inlinable
    public func debugGroup<T>(_ groupName: String, perform: () throws -> T) rethrows -> T {
        self.pushDebugGroup(groupName)
        let result = try perform()
        self.popDebugGroup()
        return result
    }
}

/*
 
 ** Resource Binding Algorithm-of-sorts **
 
 When the user binds a resource for a key, record the association between that key and that resource.
 
 When the user submits a draw call, look at all key-resource pairs and bind them. Do this by retrieving the resource binding path from the backend, along with how the resource is used. Record the first usage of the resource;  the ‘first use command index’ is the first index for all of the bindings. Keep a handle to allow updating of the applicable command range. If a resource is not used, then it is not an active binding and its update handle is not retained.
 
 After the pipeline state is changed, we need to query all resources given their keys on the next draw call. If they are an active binding and the resource binding path has not changed and the usage type has not changed, then we do not need to make any changes; however, if any of the above change we need to end the applicable command range at the index of the last draw call and register a new resource binding path and update handle.
 
 We can bypass the per-draw-call checks iff the pipeline state has not changed and there have been no changes to bound resources.
 
 For buffers, we also need to track a 32-bit offset. If the offset changes but not the main resource binding path, then we submit a update-offset command instead rather than a ‘bind’ command. The update-offset command includes the ObjectIdentifier for the resource.
 
 When encoding has finished, update the applicable command range for all active bindings to continue through to the last draw call made within the encoder.
 
 
 A requirement for resource binding is that subsequently bound pipeline states are compatible with the pipeline state bound at the time of the first draw call.
 */


protocol CommandEncoderImpl {
    func setLabel(_ label: String)
    func pushDebugGroup(_ groupName: String)
    func popDebugGroup()
    func insertDebugSignpost(_ string: String)
}

protocol ResourceBindingEncoderImpl: CommandEncoderImpl {
    func setLabel(_ label: String)
    func pushDebugGroup(_ groupName: String)
    func popDebugGroup()
    func insertDebugSignpost(_ string: String)
    
    func setBytes(_ bytes: UnsafeRawPointer, length: Int, at path: ResourceBindingPath)
    func setBuffer(_ buffer: Buffer, offset: Int, at path: ResourceBindingPath)
    func setBufferOffset(_ offset: Int, at path: ResourceBindingPath)
    func setTexture(_ texture: Texture, at path: ResourceBindingPath)
    func setSampler(_ state: SamplerState, at path: ResourceBindingPath)
    
    @available(macOS 12.0, iOS 15.0, *)
    func setVisibleFunctionTable(_ table: VisibleFunctionTable, at path: ResourceBindingPath)
    
    @available(macOS 12.0, iOS 15.0, *)
    func setIntersectionFunctionTable(_ table: IntersectionFunctionTable, at path: ResourceBindingPath)
    
    @available(macOS 12.0, iOS 15.0, *)
    func setAccelerationStructure(_ structure: AccelerationStructure, at path: ResourceBindingPath)
    
    /// Bind `argumentBuffer` to the binding index `index`, corresponding to a `[[buffer(setIndex + 1)]]` binding for Metal or the
    /// descriptor set at `setIndex` for Vulkan, and mark it as active in render stages `stages`.
    func setArgumentBuffer(_ argumentBuffer: ArgumentBuffer, at index: Int, stages: RenderStages)
}

/// `ResourceBindingEncoder` is the common superclass `CommandEncoder` for all command encoders that can bind resources.
/// You never instantiate a `ResourceBindingEncoder` directly; instead, you are provided with one of its concrete subclasses in a render pass' `execute` method.
public class ResourceBindingEncoder : CommandEncoder {
    @usableFromInline let passRecord: RenderPassRecord
    let bindingEncoderImpl: ResourceBindingEncoderImpl
    
    @usableFromInline
    var depthStencilStateChanged = false
    
    init(passRecord: RenderPassRecord, impl: ResourceBindingEncoderImpl) {
        self.passRecord = passRecord
        self.bindingEncoderImpl = impl
#if !SUBSTRATE_DISABLE_AUTOMATIC_LABELS
        self.pushDebugGroup(passRecord.name)
#endif
    }
    
    public var label: String = "" {
        didSet {
            bindingEncoderImpl.setLabel(label)
        }
    }
    
    public func pushDebugGroup(_ groupName: String) {
        bindingEncoderImpl.pushDebugGroup(groupName)
    }
    
    public func popDebugGroup() {
        bindingEncoderImpl.popDebugGroup()
    }
    
    public func insertDebugSignpost(_ string: String) {
        bindingEncoderImpl.insertDebugSignpost(string)
    }
    
    public func setBytes(_ bytes: UnsafeRawPointer, length: Int, at path: ResourceBindingPath) {
        bindingEncoderImpl.setBytes(bytes, length: length, at: path)
    }
    
    public func setBuffer(_ buffer: Buffer?, offset: Int, at path: ResourceBindingPath) {
        guard let buffer = buffer else { return }
        bindingEncoderImpl.setBuffer(buffer, offset: offset, at: path)
    }
    
    public func setBufferOffset(_ offset: Int, at path: ResourceBindingPath) {
        bindingEncoderImpl.setBufferOffset(offset, at: path)
    }
    
    public func setTexture(_ texture: Texture?, at path: ResourceBindingPath) {
        guard let texture = texture else { return }
        bindingEncoderImpl.setTexture(texture, at: path)
    }
    
    public func setSampler(_ descriptor: SamplerDescriptor?, at path: ResourceBindingPath) async {
        preconditionFailure("\(#function) needs concrete implementation")
    }
    
    public func setSampler(_ state: SamplerState?, at path: ResourceBindingPath) {
        guard let state = state else { return }
        bindingEncoderImpl.setSampler(state, at: path)
    }
    
    @available(macOS 12.0, iOS 15.0, *)
    public func setVisibleFunctionTable(_ table: VisibleFunctionTable?, at path: ResourceBindingPath) {
        guard let table = table else { return }
        bindingEncoderImpl.setVisibleFunctionTable(table, at: path)
    }
    
    @available(macOS 12.0, iOS 15.0, *)
    public func setIntersectionFunctionTable(_ table: IntersectionFunctionTable?, at path: ResourceBindingPath) {
        guard let table = table else { return }
        bindingEncoderImpl.setIntersectionFunctionTable(table, at: path)
    }
    
    @available(macOS 12.0, iOS 15.0, *)
    public func setAccelerationStructure(_ structure: AccelerationStructure?, at path: ResourceBindingPath) {
        guard let structure = structure else { return }
        bindingEncoderImpl.setAccelerationStructure(structure, at: path)
    }

    @inlinable
    func _setArguments<A : ArgumentBufferEncodable>(_ arguments: inout A, at setIndex: Int) async {
        if A.self == NilSet.self {
            return
        }
        
<<<<<<< HEAD
        let argumentBuffer = ArgumentBuffer(descriptor: A.argumentBufferDescriptor)
        await arguments.encode(into: argumentBuffer)
=======
        let descriptor = A.argumentBufferDescriptor
        
        if descriptor.arguments.isEmpty {
            return
        }
        
        let argumentBuffer = ArgumentBuffer(descriptor: descriptor)
        assert(argumentBuffer.bindings.isEmpty)
        arguments.encode(into: argumentBuffer, setIndex: setIndex, bindingEncoder: self)
>>>>>>> a715a26f
     
#if !SUBSTRATE_DISABLE_AUTOMATIC_LABELS
        argumentBuffer.label = "Descriptor Set for \(String(reflecting: A.self))"
#endif
<<<<<<< HEAD

        self.setArgumentBuffer(argumentBuffer, at: setIndex, stages: A.activeStages)
=======
        
        if _isDebugAssertConfiguration() {
            
            for binding in argumentBuffer.bindings {
                switch binding.1 {
                case .buffer(let buffer, _):
                    assert(buffer.type == .buffer)
                case .texture(let texture):
                    assert(texture.type == .texture)
                default:
                    break
                }
            }
        }
        
        let bindingPath = RenderBackend.argumentBufferPath(at: setIndex, stages: A.activeStages)
        self.pendingArgumentBuffers.append((bindingPath, argumentBuffer, type: .standalone, assumeConsistentUsage: false))
        self.needsUpdateBindings = true
>>>>>>> a715a26f
    }
    
    /// Construct an `ArgumentBuffer` specified by the `ArgumentBufferEncodable` value `arguments`
    /// and bind it to the binding index `setIndex`, corresponding to a `[[buffer(setIndex + 1)]]` binding for Metal or the
    /// descriptor set at `setIndex` for Vulkan.
    @inlinable
    public func setArguments<A : ArgumentBufferEncodable>(_ arguments: inout A, at setIndex: Int) async {
        await self._setArguments(&arguments, at: setIndex)
    }
    
    /// Construct an `ArgumentBuffer` specified by the `ArgumentBufferEncodable` value `arguments`
    /// and bind it to the binding index `setIndex`, corresponding to a `[[buffer(setIndex + 1)]]` binding for Metal or the
    /// descriptor set at `setIndex` for Vulkan.
    @inlinable
    public func setArguments<A : ShaderResourceSet>(_ arguments: inout A, at setIndex: Int) async {
        await self._setArguments(&arguments, at: setIndex)
        await arguments.bindDirectArguments(encoder: self, setIndex: setIndex)
    }
    
    /// Bind `argumentBuffer` to the binding index `index`, corresponding to a `[[buffer(setIndex + 1)]]` binding for Metal or the
    /// descriptor set at `setIndex` for Vulkan, and mark it as active in render stages `stages`.
    public func setArgumentBuffer(_ argumentBuffer: ArgumentBuffer?, at index: Int, stages: RenderStages) {
        guard let argumentBuffer = argumentBuffer else { return }
        
        bindingEncoderImpl.setArgumentBuffer(argumentBuffer, at: index, stages: stages)
    }
    
    @usableFromInline func endEncoding() {
#if !SUBSTRATE_DISABLE_AUTOMATIC_LABELS
        self.popDebugGroup() // Pass Name
#endif
    }
}

extension ResourceBindingEncoder {
    
    @inlinable
    public func setValue<T : ResourceProtocol>(_ value: T, at path: ResourceBindingPath) {
        preconditionFailure("setValue should not be used with resources; use setBuffer, setTexture, or setArgumentBuffer instead.")
    }
    
    @inlinable
    public func setValue<T>(_ value: T, at path: ResourceBindingPath) {
        assert(!(T.self is AnyObject.Type), "setValue should only be used with value types.")
        
        var value = value
        withUnsafeBytes(of: &value) { bytes in
            self.setBytes(bytes.baseAddress!, length: bytes.count, at: path)
        }
    }
}

public protocol AnyRenderCommandEncoder {
    func setArgumentBuffer(_ argumentBuffer: ArgumentBuffer?, at index: Int, stages: RenderStages)
    
    func setVertexBuffer(_ buffer: Buffer?, offset: Int, index: Int)
    
    func setVertexBufferOffset(_ offset: Int, index: Int)
    
    func setViewport(_ viewport: Viewport)
    
    func setFrontFacing(_ frontFacingWinding: Winding)
    
    func setCullMode(_ cullMode: CullMode)

    func setScissorRect(_ rect: ScissorRect)
    
    func setDepthBias(_ depthBias: Float, slopeScale: Float, clamp: Float)
    
    func setStencilReferenceValue(_ referenceValue: UInt32)
    
    func setStencilReferenceValues(front frontReferenceValue: UInt32, back backReferenceValue: UInt32)
    
    func drawPrimitives(type primitiveType: PrimitiveType, vertexStart: Int, vertexCount: Int, instanceCount: Int, baseInstance: Int) async
    
    func drawIndexedPrimitives(type primitiveType: PrimitiveType, indexCount: Int, indexType: IndexType, indexBuffer: Buffer, indexBufferOffset: Int, instanceCount: Int, baseVertex: Int, baseInstance: Int)  async
}

protocol RenderCommandEncoderImpl: ResourceBindingEncoderImpl {
    func setVertexBuffer(_ buffer: Buffer, offset: Int, index: Int)
    func setVertexBufferOffset(_ offset: Int, index: Int)
    
    func setViewport(_ viewport: Viewport)
    func setFrontFacing(_ winding: Winding)
    func setCullMode(_ cullMode: CullMode)
    func setDepthBias(_ depthBias: Float, slopeScale: Float, clamp: Float)
    func setScissorRect(_ rect: ScissorRect)
    func setRenderPipelineState(_ pipelineState: RenderPipelineState)
    func setDepthStencilState(_ depthStencilState: DepthStencilState)
    func setStencilReferenceValue(_ referenceValue: UInt32)
    func setStencilReferenceValues(front frontReferenceValue: UInt32, back backReferenceValue: UInt32)
    
    @available(macOS 12.0, iOS 15.0, *)
    func setThreadgroupMemoryLength(_ length: Int, at path: ResourceBindingPath)
    
    func drawPrimitives(type primitiveType: PrimitiveType, vertexStart: Int, vertexCount: Int, instanceCount: Int , baseInstance: Int)
    func drawPrimitives(type primitiveType: PrimitiveType, indirectBuffer: Buffer, indirectBufferOffset: Int)
    func drawIndexedPrimitives(type primitiveType: PrimitiveType, indexCount: Int, indexType: IndexType, indexBuffer: Buffer, indexBufferOffset: Int, instanceCount: Int, baseVertex: Int, baseInstance: Int)
    func drawIndexedPrimitives(type primitiveType: PrimitiveType, indexType: IndexType, indexBuffer: Buffer, indexBufferOffset: Int, indirectBuffer: Buffer, indirectBufferOffset: Int)
    
    @available(macOS 13.0, iOS 16.0, *)
    func drawMeshThreadgroups(_ threadgroupsPerGrid: Size, threadsPerObjectThreadgroup: Size, threadsPerMeshThreadgroup: Size)
    
    @available(macOS 13.0, iOS 16.0, *)
    func drawMeshThreads(_ threadsPerGrid: Size, threadsPerObjectThreadgroup: Size, threadsPerMeshThreadgroup: Size)
    
    @available(macOS 13.0, iOS 16.0, *)
    func drawMeshThreadgroups(indirectBuffer: Buffer, indirectBufferOffset: Int, threadsPerObjectThreadgroup: Size, threadsPerMeshThreadgroup: Size)
    
    func dispatchThreadsPerTile(_ threadsPerTile: Size)
    
    func useResource(_ resource: Resource, usage: ResourceUsageType, stages: RenderStages)
    func useHeap(_ heap: Heap, stages: RenderStages)
    
    func memoryBarrier(scope: BarrierScope, after: RenderStages, before: RenderStages)
    func memoryBarrier(resources: [Resource], after: RenderStages, before: RenderStages)
}

/// `RenderCommandEncoder` allows you to encode rendering commands to be executed by the GPU within a single `DrawRenderPass`.
public class RenderCommandEncoder : ResourceBindingEncoder, AnyRenderCommandEncoder {
    
    @usableFromInline
    enum Attachment : Hashable, CustomHashable {
        case color(Int)
        case depth
        case stencil
        
        public var customHashValue: Int {
            switch self {
            case .depth:
                return 1 << 0
            case .stencil:
                return 1 << 1
            case .color(let index):
                return 1 << 2 &+ index
            }
        }
    }
    
    struct DrawDynamicState: OptionSet {
        let rawValue: Int
        
        init(rawValue: Int) {
            self.rawValue = rawValue
        }
        
        static let viewport = DrawDynamicState(rawValue: 1 << 0)
        static let scissorRect = DrawDynamicState(rawValue: 1 << 1)
        static let frontFacing = DrawDynamicState(rawValue: 1 << 2)
        static let cullMode = DrawDynamicState(rawValue: 1 << 3)
        static let triangleFillMode = DrawDynamicState(rawValue: 1 << 4)
        static let depthBias = DrawDynamicState(rawValue: 1 << 5)
        static let stencilReferenceValue = DrawDynamicState(rawValue: 1 << 6)
    }
    
    let drawRenderPass : DrawRenderPass
    let impl: RenderCommandEncoderImpl
    let renderTargetsDescriptor: RenderTargetsDescriptor
    
    var nonDefaultDynamicState: DrawDynamicState = []

    init(renderPass: DrawRenderPass, passRecord: RenderPassRecord, impl: RenderCommandEncoderImpl, renderTargetsDescriptor: RenderTargetsDescriptor) {
        self.drawRenderPass = renderPass
        self.impl = impl
        self.renderTargetsDescriptor = renderTargetsDescriptor
        super.init(passRecord: passRecord, impl: impl)
        
        assert(passRecord.pass === renderPass)
    }
    
    public func setRenderPipelineDescriptor(_ descriptor: RenderPipelineDescriptor, retainExistingBindings: Bool = true) async {
        var descriptor = descriptor
        descriptor.setPixelFormatsAndSampleCount(from: self.drawRenderPass.renderTargetsDescriptor)
        self.setRenderPipelineState(await RenderBackend._backend.renderPipelineState(for: descriptor))
    }
    
    public func setRenderPipelineState(_ pipelineState: RenderPipelineState) {
        impl.setRenderPipelineState(pipelineState)
    }
    
    public func setVertexBuffer(_ buffer: Buffer?, offset: Int, index: Int) {
        guard let buffer = buffer else { return }
        impl.setVertexBuffer(buffer, offset: offset, index: index)
    }
    
    public func setVertexBufferOffset(_ offset: Int, index: Int) {
        impl.setVertexBufferOffset(offset, index: index)
    }

    public func setViewport(_ viewport: Viewport) {
        self.nonDefaultDynamicState.formUnion(.viewport)
        impl.setViewport(viewport)
    }
    
    public func setFrontFacing(_ frontFacingWinding: Winding) {
        self.nonDefaultDynamicState.formUnion(.frontFacing)
        impl.setFrontFacing(frontFacingWinding)
    }
    
    public func setCullMode(_ cullMode: CullMode) {
        self.nonDefaultDynamicState.formUnion(.cullMode)
        impl.setCullMode(cullMode)
    }
    
    public func setDepthStencilDescriptor(_ descriptor: DepthStencilDescriptor?) async {
        guard self.drawRenderPass.renderTargetsDescriptor.depthAttachment != nil ||
            self.drawRenderPass.renderTargetsDescriptor.stencilAttachment != nil else {
                return
        }
        
        var descriptor = descriptor ?? DepthStencilDescriptor()
        if self.drawRenderPass.renderTargetsDescriptor.depthAttachment == nil {
            descriptor.depthCompareFunction = .always
            descriptor.isDepthWriteEnabled = false
        }
        if self.drawRenderPass.renderTargetsDescriptor.stencilAttachment == nil {
            descriptor.frontFaceStencil = .init()
            descriptor.backFaceStencil = .init()
        }
        
        self.setDepthStencilState(await RenderBackend._backend.depthStencilState(for: descriptor))
    }
    
    public func setDepthStencilState(_ depthStencilState: DepthStencilState) {
        impl.setDepthStencilState(depthStencilState)
    }
    
//    @inlinable
    public func setScissorRect(_ rect: ScissorRect) {
        self.nonDefaultDynamicState.formUnion(.scissorRect)
        impl.setScissorRect(rect)
    }
    
    public func setDepthBias(_ depthBias: Float, slopeScale: Float, clamp: Float) {
        self.nonDefaultDynamicState.formUnion(.depthBias)
        impl.setDepthBias(depthBias, slopeScale: slopeScale, clamp: clamp)
    }
    
    public func setStencilReferenceValue(_ referenceValue: UInt32) {
        self.nonDefaultDynamicState.formUnion(.stencilReferenceValue)
        impl.setStencilReferenceValue(referenceValue)
    }
    
    public func setStencilReferenceValues(front frontReferenceValue: UInt32, back backReferenceValue: UInt32) {
        self.nonDefaultDynamicState.formUnion(.stencilReferenceValue)
        impl.setStencilReferenceValues(front: frontReferenceValue, back: backReferenceValue)
    }
    
    @available(macOS 12.0, iOS 15.0, *)
    public func setThreadgroupMemoryLength(_ length: Int, at path: ResourceBindingPath) {
        impl.setThreadgroupMemoryLength(length, at: path)
    }
    
    public func drawPrimitives(type primitiveType: PrimitiveType, vertexStart: Int, vertexCount: Int, instanceCount: Int = 1, baseInstance: Int = 0) {
        assert(instanceCount > 0, "instanceCount(\(instanceCount)) must be non-zero.")
        
        impl.drawPrimitives(type: primitiveType, vertexStart: vertexStart, vertexCount: vertexCount, instanceCount: instanceCount, baseInstance: baseInstance)
    }
    
    public func drawPrimitives(type primitiveType: PrimitiveType, indirectBuffer: Buffer, indirectBufferOffset: Int) {
        impl.drawPrimitives(type: primitiveType, indirectBuffer: indirectBuffer, indirectBufferOffset: indirectBufferOffset)
    }
    
    public func drawIndexedPrimitives(type primitiveType: PrimitiveType, indexCount: Int, indexType: IndexType, indexBuffer: Buffer, indexBufferOffset: Int, instanceCount: Int = 1, baseVertex: Int = 0, baseInstance: Int = 0) {
        assert(instanceCount > 0, "instanceCount(\(instanceCount)) must be non-zero.")
        
        impl.drawIndexedPrimitives(type: primitiveType, indexCount: indexCount, indexType: indexType, indexBuffer: indexBuffer, indexBufferOffset: indexBufferOffset, instanceCount: instanceCount, baseVertex: baseVertex, baseInstance: baseInstance)
    }
    
    public func drawIndexedPrimitives(type primitiveType: PrimitiveType, indexType: IndexType, indexBuffer: Buffer, indexBufferOffset: Int, indirectBuffer: Buffer, indirectBufferOffset: Int) {
        impl.drawIndexedPrimitives(type: primitiveType, indexType: indexType, indexBuffer: indexBuffer, indexBufferOffset: indexBufferOffset, indirectBuffer: indirectBuffer, indirectBufferOffset: indirectBufferOffset)
    }
    
    @available(macOS 13.0, iOS 16.0, *)
    public func drawMeshThreadgroups(_ threadgroupsPerGrid: Size, threadsPerObjectThreadgroup: Size, threadsPerMeshThreadgroup: Size) {
        impl.drawMeshThreadgroups(threadgroupsPerGrid, threadsPerObjectThreadgroup: threadsPerObjectThreadgroup, threadsPerMeshThreadgroup: threadsPerMeshThreadgroup)
    }
    
    @available(macOS 13.0, iOS 16.0, *)
    public func drawMeshThreads(_ threadsPerGrid: Size, threadsPerObjectThreadgroup: Size, threadsPerMeshThreadgroup: Size) {
        impl.drawMeshThreads(threadsPerGrid, threadsPerObjectThreadgroup: threadsPerObjectThreadgroup, threadsPerMeshThreadgroup: threadsPerMeshThreadgroup)
    }
    
    @available(macOS 13.0, iOS 16.0, *)
    public func drawMeshThreadgroups(indirectBuffer: Buffer, indirectBufferOffset: Int, threadsPerObjectThreadgroup: Size, threadsPerMeshThreadgroup: Size) {
        impl.drawMeshThreadgroups(indirectBuffer: indirectBuffer, indirectBufferOffset: indirectBufferOffset, threadsPerObjectThreadgroup: threadsPerObjectThreadgroup, threadsPerMeshThreadgroup: threadsPerMeshThreadgroup)
    }
    
    public func dispatchThreadsPerTile(_ threadsPerTile: Size) {
        impl.dispatchThreadsPerTile(threadsPerTile)
    }
    
    public func useResource<R: ResourceProtocol>(_ resource: R, usage: ResourceUsageType, stages: RenderStages) {
        impl.useResource(Resource(resource), usage: usage, stages: stages)
    }
    
    public func useHeap(_ heap: Heap, stages: RenderStages) {
        impl.useHeap(heap, stages: stages)
    }
    
    public func memoryBarrier(scope: BarrierScope, after: RenderStages, before: RenderStages) {
        impl.memoryBarrier(scope: scope, after: after, before: before)
    }
    
    public func memoryBarrier(resources: [Resource], after: RenderStages, before: RenderStages) {
        impl.memoryBarrier(resources: resources, after: after, before: before)
    }
    
    @inlinable
    public func memoryBarrier(resources: [any ResourceProtocol], after: RenderStages, before: RenderStages) {
        self.memoryBarrier(resources: resources.map { Resource($0) }, after: after, before: before)
    }
    
    @usableFromInline override func endEncoding() {
        // Reset any dynamic state to the defaults.
        let renderTargetSize = self.drawRenderPass.renderTargetsDescriptor.size
        if self.nonDefaultDynamicState.contains(.viewport) {
            self.setViewport(Viewport(originX: 0.0, originY: 0.0, width: Double(renderTargetSize.width), height: Double(renderTargetSize.height), zNear: 0.0, zFar: 1.0))
        }
        if self.nonDefaultDynamicState.contains(.scissorRect) {
            self.setScissorRect(ScissorRect(x: 0, y: 0, width: renderTargetSize.width, height: renderTargetSize.height))
        }
        if self.nonDefaultDynamicState.contains(.frontFacing) {
            self.setFrontFacing(.counterClockwise)
        }
        if self.nonDefaultDynamicState.contains(.cullMode) {
            self.setCullMode(.none)
        }
        if self.nonDefaultDynamicState.contains(.depthBias) {
            self.setDepthBias(0.0, slopeScale: 0.0, clamp: 0.0)
        }
        if self.nonDefaultDynamicState.contains(.stencilReferenceValue) {
            self.setStencilReferenceValue(0)
        }
        
        super.endEncoding()
    }
}

protocol ComputeCommandEncoderImpl: ResourceBindingEncoderImpl {
    @available(macOS 11.0, iOS 14.0, *)
    func setVisibleFunctionTable(_ table: VisibleFunctionTable, at path: ResourceBindingPath)
    
    @available(macOS 11.0, iOS 14.0, *)
    func setIntersectionFunctionTable(_ table: IntersectionFunctionTable, at path: ResourceBindingPath)
    
    @available(macOS 11.0, iOS 14.0, *)
    func setAccelerationStructure(_ structure: AccelerationStructure, at path: ResourceBindingPath)
    
    func setComputePipelineState(_ pipelineState: ComputePipelineState)
    
    func setStageInRegion(_ region: Region)
    func setThreadgroupMemoryLength(_ length: Int, at index: Int)
    
    func dispatchThreadgroups(_ threadgroupsPerGrid: Size, threadsPerThreadgroup: Size)
    func dispatchThreadgroups(indirectBuffer: Buffer, indirectBufferOffset: Int, threadsPerThreadgroup: Size)
    func dispatchThreads(_ threadsPerGrid: Size, threadsPerThreadgroup: Size)
    func drawMeshThreadgroups(indirectBuffer: Buffer, indirectBufferOffset: Int, threadsPerThreadgroup: Size)
    
    func useResource(_ resource: Resource, usage: ResourceUsageType)
    func useHeap(_ heap: Heap)
    
    func memoryBarrier(scope: BarrierScope)
    func memoryBarrier(resources: [Resource])
}

public class ComputeCommandEncoder : ResourceBindingEncoder {
    
    let computeRenderPass : ComputeRenderPass
    let impl: ComputeCommandEncoderImpl
    var currentPipelineState: ComputePipelineState? = nil
    
    init(renderPass: ComputeRenderPass, passRecord: RenderPassRecord, impl: ComputeCommandEncoderImpl) {
        self.computeRenderPass = renderPass
        self.impl = impl
        super.init(passRecord: passRecord, impl: impl)
        
        assert(passRecord.pass === renderPass)
    }
    
    public func setComputePipelineDescriptor(_ descriptor: ComputePipelineDescriptor) async {
        self.setComputePipelineState(await RenderBackend._backend.computePipelineState(for: descriptor))
    }
    
    public func setComputePipelineState(_ pipelineState: ComputePipelineState) {
        self.currentPipelineState = pipelineState
        impl.setComputePipelineState(pipelineState)
    }
    
    /// The number of threads in a SIMD group/wave for the current pipeline state.
    public var currentThreadExecutionWidth: Int {
        return self.currentPipelineState?.threadExecutionWidth ?? 0
    }
    
    public func setStageInRegion(_ region: Region) {
        impl.setStageInRegion(region)
    }
    
    public func setThreadgroupMemoryLength(_ length: Int, at index: Int) {
        impl.setThreadgroupMemoryLength(length, at: index)
    }

    public func dispatchThreads(_ threadsPerGrid: Size, threadsPerThreadgroup: Size) {
        precondition(threadsPerGrid.width > 0 && threadsPerGrid.height > 0 && threadsPerGrid.depth > 0)
        precondition(threadsPerThreadgroup.width > 0 && threadsPerThreadgroup.height > 0 && threadsPerThreadgroup.depth > 0)
        
        impl.dispatchThreads(threadsPerGrid, threadsPerThreadgroup: threadsPerThreadgroup)
    }
    
    public func dispatchThreadgroups(_ threadgroupsPerGrid: Size, threadsPerThreadgroup: Size) {
        precondition(threadgroupsPerGrid.width > 0 && threadgroupsPerGrid.height > 0 && threadgroupsPerGrid.depth > 0)
        precondition(threadsPerThreadgroup.width > 0 && threadsPerThreadgroup.height > 0 && threadsPerThreadgroup.depth > 0)
        
        impl.dispatchThreadgroups(threadgroupsPerGrid, threadsPerThreadgroup: threadsPerThreadgroup)
    }
    
    public func dispatchThreadgroups(indirectBuffer: Buffer, indirectBufferOffset: Int, threadsPerThreadgroup: Size) {
        precondition(threadsPerThreadgroup.width > 0 && threadsPerThreadgroup.height > 0 && threadsPerThreadgroup.depth > 0)
        
        impl.dispatchThreadgroups(indirectBuffer: indirectBuffer, indirectBufferOffset: indirectBufferOffset, threadsPerThreadgroup: threadsPerThreadgroup)
    }
    
    public func drawMeshThreadgroups(indirectBuffer: Buffer, indirectBufferOffset: Int, threadsPerThreadgroup: Size) {
        impl.drawMeshThreadgroups(indirectBuffer: indirectBuffer, indirectBufferOffset: indirectBufferOffset, threadsPerThreadgroup: threadsPerThreadgroup)
    }
    
    public func useResource<R: ResourceProtocol>(_ resource: R, usage: ResourceUsageType) {
        impl.useResource(Resource(resource), usage: usage)
    }
    
    public func useHeap(_ heap: Heap) {
        impl.useHeap(heap)
    }
    
    public func memoryBarrier(scope: BarrierScope) {
        impl.memoryBarrier(scope: scope)
    }
    
    public func memoryBarrier(resources: [Resource]) {
        impl.memoryBarrier(resources: resources)
    }
    
    @inlinable
    public func memoryBarrier(resources: [any ResourceProtocol]) {
        self.memoryBarrier(resources: resources.map { Resource($0) })
    }
}

protocol BlitCommandEncoderImpl: CommandEncoderImpl {
    func copy(from sourceBuffer: Buffer, sourceOffset: Int, sourceBytesPerRow: Int, sourceBytesPerImage: Int, sourceSize: Size, to destinationTexture: Texture, destinationSlice: Int, destinationLevel: Int, destinationOrigin: Origin, options: BlitOption)
    
    func copy(from sourceBuffer: Buffer, sourceOffset: Int, to destinationBuffer: Buffer, destinationOffset: Int, size: Int)
    
    func copy(from sourceTexture: Texture, sourceSlice: Int, sourceLevel: Int, sourceOrigin: Origin, sourceSize: Size, to destinationBuffer: Buffer, destinationOffset: Int, destinationBytesPerRow: Int, destinationBytesPerImage: Int, options: BlitOption)
    
    func copy(from sourceTexture: Texture, sourceSlice: Int, sourceLevel: Int, sourceOrigin: Origin, sourceSize: Size, to destinationTexture: Texture, destinationSlice: Int, destinationLevel: Int, destinationOrigin: Origin)
    
    func fill(buffer: Buffer, range: Range<Int>, value: UInt8)
    
    func generateMipmaps(for texture: Texture)
    
    func synchronize(buffer: Buffer)
    func synchronize(texture: Texture)
    func synchronize(texture: Texture, slice: Int, level: Int)
}

public class BlitCommandEncoder : CommandEncoder {

    @usableFromInline let passRecord: RenderPassRecord
    let blitRenderPass : BlitRenderPass
    let impl: BlitCommandEncoderImpl
    
    init(renderPass: BlitRenderPass, passRecord: RenderPassRecord, impl: BlitCommandEncoderImpl) {
        self.blitRenderPass = renderPass
        self.passRecord = passRecord
        self.impl = impl
        
        assert(passRecord.pass === renderPass)
        
#if !SUBSTRATE_DISABLE_AUTOMATIC_LABELS
        self.pushDebugGroup(passRecord.name)
#endif
    }
    
    @usableFromInline func endEncoding() {
#if !SUBSTRATE_DISABLE_AUTOMATIC_LABELS
        self.popDebugGroup() // Pass Name
#endif
    }
    
    public var label : String = "" {
        didSet {
            impl.setLabel(label)
        }
    }
    
    public func pushDebugGroup(_ groupName: String) {
        impl.pushDebugGroup(groupName)
    }
    
    public func popDebugGroup() {
        impl.popDebugGroup()
    }
    
    public func insertDebugSignpost(_ string: String) {
        impl.insertDebugSignpost(string)
    }
    
    public func copy(from sourceBuffer: Buffer, sourceOffset: Int, sourceBytesPerRow: Int, sourceBytesPerImage: Int, sourceSize: Size, to destinationTexture: Texture, destinationSlice: Int, destinationLevel: Int, destinationOrigin: Origin, options: BlitOption = []) {
        impl.copy(from: sourceBuffer, sourceOffset: sourceOffset, sourceBytesPerRow: sourceBytesPerRow, sourceBytesPerImage: sourceBytesPerImage, sourceSize: sourceSize, to: destinationTexture, destinationSlice: destinationSlice, destinationLevel: destinationLevel, destinationOrigin: destinationOrigin, options: options)
    }
    
    public func copy(from sourceBuffer: Buffer, sourceOffset: Int, to destinationBuffer: Buffer, destinationOffset: Int, size: Int) {
        impl.copy(from: sourceBuffer, sourceOffset: sourceOffset, to: destinationBuffer, destinationOffset: destinationOffset, size: size)
    }
    
    public func copy(from sourceTexture: Texture, sourceSlice: Int, sourceLevel: Int, sourceOrigin: Origin, sourceSize: Size, to destinationBuffer: Buffer, destinationOffset: Int, destinationBytesPerRow: Int, destinationBytesPerImage: Int, options: BlitOption = []) {
        impl.copy(from: sourceTexture, sourceSlice: sourceSlice, sourceLevel: sourceLevel, sourceOrigin: sourceOrigin, sourceSize: sourceSize, to: destinationBuffer, destinationOffset: destinationOffset, destinationBytesPerRow: destinationBytesPerRow, destinationBytesPerImage: destinationBytesPerImage, options: options)
    }
    
    public func copy(from sourceTexture: Texture, sourceSlice: Int, sourceLevel: Int, sourceOrigin: Origin, sourceSize: Size, to destinationTexture: Texture, destinationSlice: Int, destinationLevel: Int, destinationOrigin: Origin) {
        impl.copy(from: sourceTexture, sourceSlice: sourceSlice, sourceLevel: sourceLevel, sourceOrigin: sourceOrigin, sourceSize: sourceSize, to: destinationTexture, destinationSlice: destinationSlice, destinationLevel: destinationLevel, destinationOrigin: destinationOrigin)
    }
    
    public func fill(buffer: Buffer, range: Range<Int>, value: UInt8) {
        impl.fill(buffer: buffer, range: range, value: value)
    }
    
    public func generateMipmaps(for texture: Texture) {
        impl.generateMipmaps(for: texture)
    }
    
    public func synchronize(buffer: Buffer) {
        impl.synchronize(buffer: buffer)
    }
    
    public func synchronize(texture: Texture) {
        impl.synchronize(texture: texture)
    }
    
    public func synchronize(texture: Texture, slice: Int, level: Int) {
        impl.synchronize(texture: texture, slice: slice, level: level)
    }
}

protocol ExternalCommandEncoderImpl: CommandEncoderImpl {
    func encodeCommand(_ command: (_ commandBuffer: UnsafeRawPointer) -> Void)
}

public class ExternalCommandEncoder : CommandEncoder {
    @usableFromInline let passRecord: RenderPassRecord
    let impl: ExternalCommandEncoderImpl
    let externalRenderPass : ExternalRenderPass
    
    init(renderPass: ExternalRenderPass, passRecord: RenderPassRecord, impl: ExternalCommandEncoderImpl) {
        self.externalRenderPass = renderPass
        self.passRecord = passRecord
        self.impl = impl
        
        assert(passRecord.pass === renderPass)
        
#if !SUBSTRATE_DISABLE_AUTOMATIC_LABELS
        self.pushDebugGroup(passRecord.name)
#endif
    }
    
    @usableFromInline func endEncoding() {
#if !SUBSTRATE_DISABLE_AUTOMATIC_LABELS
        self.popDebugGroup() // Pass Name
#endif
    }
    
    public var label : String = "" {
        didSet {
            impl.setLabel(label)
        }
    }
    
    public func pushDebugGroup(_ groupName: String) {
        impl.pushDebugGroup(groupName)
    }
    
    public func popDebugGroup() {
        impl.popDebugGroup()
    }
    
    public func insertDebugSignpost(_ string: String) {
        impl.insertDebugSignpost(string)
    }
    
    func encodeCommand(_ command: (_ commandBuffer: UnsafeRawPointer) -> Void) {
        impl.encodeCommand(command)
    }
    
    #if canImport(Metal)
    
    public func encodeToMetalCommandBuffer(_ command: @escaping (_ commandBuffer: MTLCommandBuffer) -> Void) {
        self.encodeCommand({ (cmdBuffer) in
            Unmanaged<MTLCommandBuffer>.fromOpaque(cmdBuffer)._withUnsafeGuaranteedRef { command($0) }
        })
    }
    
    #endif
    
    #if canImport(MetalPerformanceShaders)
    
    @available(OSX 10.14, *)
    public func encodeRayIntersection(intersector: MPSRayIntersector, intersectionType: MPSIntersectionType, rayBuffer: Buffer, rayBufferOffset: Int, intersectionBuffer: Buffer, intersectionBufferOffset: Int, rayCount: Int, accelerationStructure: MPSAccelerationStructure) {
        preconditionFailure("\(#function) needs concrete implementation")
    }
    
    @available(OSX 10.14, *)
    public func encodeRayIntersection(intersector: MPSRayIntersector, intersectionType: MPSIntersectionType, rayBuffer: Buffer, rayBufferOffset: Int, intersectionBuffer: Buffer, intersectionBufferOffset: Int, rayCountBuffer: Buffer, rayCountBufferOffset: Int, accelerationStructure: MPSAccelerationStructure) {
        preconditionFailure("\(#function) needs concrete implementation")
    }
    
    #endif
}

protocol AccelerationStructureCommandEncoderImpl: CommandEncoderImpl {
    func build(accelerationStructure: AccelerationStructure, descriptor: AccelerationStructureDescriptor, scratchBuffer: Buffer, scratchBufferOffset: Int)
    
    func refit(sourceAccelerationStructure: AccelerationStructure, descriptor: AccelerationStructureDescriptor, destinationAccelerationStructure: AccelerationStructure?, scratchBuffer: Buffer, scratchBufferOffset: Int)
    
    func copy(sourceAccelerationStructure: AccelerationStructure, destinationAccelerationStructure: AccelerationStructure)

    func writeCompactedSize(of accelerationStructure: AccelerationStructure, to buffer: Buffer, offset: Int)
    
    func copyAndCompact(sourceAccelerationStructure: AccelerationStructure, destinationAccelerationStructure: AccelerationStructure)
}

@available(macOS 11.0, iOS 14.0, *)
public class AccelerationStructureCommandEncoder : CommandEncoder {
    
    @usableFromInline let passRecord: RenderPassRecord
    let accelerationStructureRenderPass : AccelerationStructureRenderPass
    let impl: AccelerationStructureCommandEncoderImpl
    
    init(accelerationStructureRenderPass: AccelerationStructureRenderPass, passRecord: RenderPassRecord, impl: AccelerationStructureCommandEncoderImpl) {
        self.accelerationStructureRenderPass = accelerationStructureRenderPass
        self.passRecord = passRecord
        self.impl = impl
        
        assert(passRecord.pass === renderPass)
        
        self.pushDebugGroup(passRecord.name)
    }
    
    @usableFromInline func endEncoding() {
        self.popDebugGroup() // Pass Name
    }
    
    public var label : String = "" {
        didSet {
            impl.setLabel(label)
        }
    }
    
    public func pushDebugGroup(_ groupName: String) {
        impl.pushDebugGroup(groupName)
    }
    
    public func popDebugGroup() {
        impl.popDebugGroup()
    }
    
    public func insertDebugSignpost(_ string: String) {
        impl.insertDebugSignpost(string)
    }
    
    public func build(accelerationStructure: AccelerationStructure, descriptor: AccelerationStructureDescriptor, scratchBuffer: Buffer, scratchBufferOffset: Int = 0) {
        
        impl.build(accelerationStructure: accelerationStructure, descriptor: descriptor, scratchBuffer: scratchBuffer, scratchBufferOffset: scratchBufferOffset)
        
        accelerationStructure.descriptor = descriptor
    }

    public func refit(sourceAccelerationStructure: AccelerationStructure, descriptor: AccelerationStructureDescriptor, destinationAccelerationStructure: AccelerationStructure?, scratchBuffer: Buffer, scratchBufferOffset: Int = 0) {
        
        impl.refit(sourceAccelerationStructure: sourceAccelerationStructure, descriptor: descriptor, destinationAccelerationStructure: destinationAccelerationStructure, scratchBuffer: scratchBuffer, scratchBufferOffset: scratchBufferOffset)
        
        if let destinationStructure = destinationAccelerationStructure {
            sourceAccelerationStructure.descriptor = nil
            destinationStructure.descriptor = descriptor
        } else {
            sourceAccelerationStructure.descriptor = descriptor
        }
    }
    
    public func copy(sourceAccelerationStructure: AccelerationStructure, destinationAccelerationStructure: AccelerationStructure) {
        impl.copy(sourceAccelerationStructure: sourceAccelerationStructure, destinationAccelerationStructure: destinationAccelerationStructure)
        destinationAccelerationStructure.descriptor = sourceAccelerationStructure.descriptor
    }

    // vkCmdWriteAccelerationStructuresPropertiesKHR
    public func writeCompactedSize(of accelerationStructure: AccelerationStructure, to buffer: Buffer, offset: Int) {
        impl.writeCompactedSize(of: accelerationStructure, to: buffer, offset: offset)
    }
    
    public func copyAndCompact(sourceAccelerationStructure: AccelerationStructure, destinationAccelerationStructure: AccelerationStructure) {
        impl.copyAndCompact(sourceAccelerationStructure: sourceAccelerationStructure, destinationAccelerationStructure: destinationAccelerationStructure)
        destinationAccelerationStructure.descriptor = sourceAccelerationStructure.descriptor
    }
}<|MERGE_RESOLUTION|>--- conflicted
+++ resolved
@@ -186,10 +186,6 @@
             return
         }
         
-<<<<<<< HEAD
-        let argumentBuffer = ArgumentBuffer(descriptor: A.argumentBufferDescriptor)
-        await arguments.encode(into: argumentBuffer)
-=======
         let descriptor = A.argumentBufferDescriptor
         
         if descriptor.arguments.isEmpty {
@@ -197,36 +193,13 @@
         }
         
         let argumentBuffer = ArgumentBuffer(descriptor: descriptor)
-        assert(argumentBuffer.bindings.isEmpty)
-        arguments.encode(into: argumentBuffer, setIndex: setIndex, bindingEncoder: self)
->>>>>>> a715a26f
+        await arguments.encode(into: argumentBuffer)
      
 #if !SUBSTRATE_DISABLE_AUTOMATIC_LABELS
         argumentBuffer.label = "Descriptor Set for \(String(reflecting: A.self))"
 #endif
-<<<<<<< HEAD
 
         self.setArgumentBuffer(argumentBuffer, at: setIndex, stages: A.activeStages)
-=======
-        
-        if _isDebugAssertConfiguration() {
-            
-            for binding in argumentBuffer.bindings {
-                switch binding.1 {
-                case .buffer(let buffer, _):
-                    assert(buffer.type == .buffer)
-                case .texture(let texture):
-                    assert(texture.type == .texture)
-                default:
-                    break
-                }
-            }
-        }
-        
-        let bindingPath = RenderBackend.argumentBufferPath(at: setIndex, stages: A.activeStages)
-        self.pendingArgumentBuffers.append((bindingPath, argumentBuffer, type: .standalone, assumeConsistentUsage: false))
-        self.needsUpdateBindings = true
->>>>>>> a715a26f
     }
     
     /// Construct an `ArgumentBuffer` specified by the `ArgumentBufferEncodable` value `arguments`
