//
//  Resources.swift
//  RenderAPI
//
//  Created by Joseph Bennett on 18/12/17.
//

import SubstrateUtilities
import Atomics

public enum ResourceType : UInt8 {
    case buffer = 1
    case texture
    case heap
    case sampler
    case threadgroupMemory
    case argumentBuffer
    case argumentBufferArray
    case imageblockData
    case imageblock
    case visibleFunctionTable
    case primitiveAccelerationStructure
    case instanceAccelerationStructure
    case intersectionFunctionTable
}

/*!
 @abstract Points at which a fence may be waited on or signaled.
 @constant RenderStageVertex   All vertex work prior to rasterization has completed.
 @constant RenderStageFragment All rendering work has completed.
 */
public struct RenderStages : OptionSet, Hashable {
    
    public let rawValue : UInt
    
    @inlinable
    public init(rawValue: UInt) {
        self.rawValue = rawValue
    }
    
    public static var vertex: RenderStages = RenderStages(rawValue: 1 << 0)
    public static var fragment: RenderStages = RenderStages(rawValue: 1 << 1)
    
    public static var compute: RenderStages = RenderStages(rawValue: 1 << 5)
    public static var blit: RenderStages = RenderStages(rawValue: 1 << 6)
    
    public static var cpuBeforeRender: RenderStages = RenderStages(rawValue: 1 << 7)
    
    public var first : RenderStages {
        switch (self.contains(.vertex), self.contains(.fragment)) {
        case (true, _):
            return .vertex
        case (false, true):
            return .fragment
        default:
            return self
        }
    }
    
    public var last : RenderStages {
        switch (self.contains(.vertex), self.contains(.fragment)) {
        case (_, true):
            return .fragment
        case (true, false):
            return .vertex
        default:
            return self
        }
    }
    
    public func hash(into hasher: inout Hasher) {
        hasher.combine(self.rawValue)
    }
}

public struct ResourceFlags : OptionSet {
    public let rawValue: UInt16
    
    @inlinable
    public init(rawValue: UInt16) {
        self.rawValue = rawValue
    }
    
    public static let persistent = ResourceFlags(rawValue: 1 << 0)
    public static let windowHandle = ResourceFlags(rawValue: 1 << 1)
    public static let historyBuffer = ResourceFlags(rawValue: 1 << 2)
    public static let externalOwnership = ResourceFlags(rawValue: (1 << 3) | (1 << 0))
    public static let immutableOnceInitialised = ResourceFlags(rawValue: 1 << 4)
    /// If this resource is a view into another resource.
    public static let resourceView = ResourceFlags(rawValue: 1 << 5)
}

public struct ResourceStateFlags : OptionSet {
    public let rawValue: UInt16
    
    @inlinable
    public init(rawValue: UInt16) {
        self.rawValue = rawValue
    }
    
    public static let initialised = ResourceStateFlags(rawValue: 1 << 0)
}

public struct ResourceAccessType: OptionSet {
    public let rawValue: UInt8
    
    public init(rawValue: UInt8) {
        self.rawValue = rawValue
    }
    
    public static let read = ResourceAccessType(rawValue: 1 << 0)
    public static let write = ResourceAccessType(rawValue: 1 << 1)
    public static let readWrite: ResourceAccessType = [.read, .write]
}

public enum ResourcePurgeableState {
    case nonDiscardable
    case discardable
    case discarded
}

public typealias ActiveRenderGraphMask = UInt8

public protocol ResourceProtocol : Hashable, Sendable {
    init(handle: Handle)
    func dispose()
    
    var handle: Handle { get }
    var stateFlags: ResourceStateFlags { get nonmutating set }
    
    var usages: ChunkArray<ResourceUsage> { get nonmutating set }
    
    var label: String? { get nonmutating set }
    var storageMode: StorageMode { get }
    
    /// The command buffer index on which to wait on a particular queue `queue` before it is safe to perform an access of type `type`.
    subscript(waitIndexFor queue: Queue, accessType type: ResourceAccessType) -> UInt64 { get nonmutating set }
    
    /// Returns whether or not a resource handle represents a valid GPU resource.
    /// A resource handle is valid if it is a transient resource that was allocated in the current frame
    /// or is a persistent resource that has not been disposed.
    var isValid: Bool { get }
    
    /// Returns whether the resource is known to currently be in use by the CPU or GPU.
    var isKnownInUse: Bool { get }
    
    /// Marks the resource as being currently in use by `renderGraph`, ensuring that, if `dispose()` is called,
    /// it will not get deallocated until after the `renderGraph` has completed.
    func markAsUsed(by renderGraph: RenderGraph)
    
    func markAsUsed(activeRenderGraphMask: ActiveRenderGraphMask)
    
    var purgeableState: ResourcePurgeableState { get nonmutating set }
    func updatePurgeableState(to: ResourcePurgeableState) -> ResourcePurgeableState
}

extension ResourceProtocol {
    
    @inlinable
    public static func ==(lhs: Self, rhs: Self) -> Bool {
        return lhs.handle == rhs.handle
    }
    
    /// Destructive changes to purgeability will be applied once all pending GPU commands have completed,
    /// while non-destructive changes will be applied immediately.
    /// Note that using the resource after setting the purgeable state to discardable or discarded results in invalid behaviour.
    public var purgeableState: ResourcePurgeableState {
        get {
            return RenderBackend.updatePurgeableState(for: Resource(self), to: nil)
        }
        nonmutating set {
            _ = self.updatePurgeableState(to: newValue)
        }
    }
    
    /// Destructive changes to purgeability will be applied once all pending GPU commands have completed,
    /// while non-destructive changes will be applied immediately.
    /// Note that using the resource after setting the purgeable state to discardable or discarded results in invalid behaviour.
    @discardableResult
    public func updatePurgeableState(to: ResourcePurgeableState) -> ResourcePurgeableState {
        let oldValue = RenderBackend.updatePurgeableState(for: Resource(self), to: to)
        if to == .discarded || oldValue == .discarded {
            self.discardContents()
        }
        return oldValue
    }
    
    public func markAsUsed(by renderGraph: RenderGraph) {
        self.markAsUsed(activeRenderGraphMask: 1 << renderGraph.queue.index)
    }
    
    public var backingResource: Any? {
        return RenderBackend.backingResource(self)
    }
}

public struct Resource : ResourceProtocol, Hashable {
    @usableFromInline let _handle : UnsafeRawPointer
    @inlinable public var handle : Handle { return UInt64(UInt(bitPattern: _handle)) }
    
    @inlinable
    public init<R : ResourceProtocol>(_ resource: R) {
        self._handle = UnsafeRawPointer(bitPattern: UInt(resource.handle))!
    }
    
    @inlinable
    public init(handle: Handle) {
        assert(ResourceType(rawValue: ResourceType.RawValue(truncatingIfNeeded: handle.bits(in: Self.typeBitsRange))) != nil)
        self._handle = UnsafeRawPointer(bitPattern: UInt(handle))!
    }
    
    @inlinable
    public var buffer : Buffer? {
        if self.type == .buffer {
            return Buffer(handle: self.handle)
        } else {
            return nil
        }
    }
    
    @inlinable
    public var texture : Texture? {
        if self.type == .texture {
            return Texture(handle: self.handle)
        } else {
            return nil
        }
    }
    
    @inlinable
    public var argumentBuffer : ArgumentBuffer? {
        if self.type == .argumentBuffer {
            return ArgumentBuffer(handle: self.handle)
        } else {
            return nil
        }
    }
    
    @inlinable
    public var argumentBufferArray : ArgumentBufferArray? {
        if self.type == .argumentBufferArray {
            return ArgumentBufferArray(handle: self.handle)
        } else {
            return nil
        }
    }
    
    @inlinable
    public var heap : Heap? {
        if self.type == .heap {
            return Heap(handle: self.handle)
        } else {
            return nil
        }
    }
    
    @inlinable
    public var stateFlags: ResourceStateFlags {
        get {
            switch self.type {
            case .buffer:
                return Buffer(handle: self.handle).stateFlags
            case .texture:
                return Texture(handle: self.handle).stateFlags
            case .argumentBuffer:
                return ArgumentBuffer(handle: self.handle).stateFlags
            case .argumentBufferArray:
                return ArgumentBufferArray(handle: self.handle).stateFlags
            default:
                fatalError()
            }
        }
        nonmutating set {
            switch self.type {
            case .buffer:
                Buffer(handle: self.handle).stateFlags = newValue
            case .texture:
                Texture(handle: self.handle).stateFlags = newValue
            case .argumentBuffer:
                ArgumentBuffer(handle: self.handle).stateFlags = newValue
            case .argumentBufferArray:
                ArgumentBufferArray(handle: self.handle).stateFlags = newValue
            default:
                fatalError()
            }
        }
    }
    
    @inlinable
    public var storageMode: StorageMode {
        get {
            switch self.type {
            case .buffer:
                return Buffer(handle: self.handle).storageMode
            case .texture:
                return Texture(handle: self.handle).storageMode
            case .argumentBuffer:
                return ArgumentBuffer(handle: self.handle).storageMode
            case .argumentBufferArray:
                return ArgumentBufferArray(handle: self.handle).storageMode
            default:
                fatalError()
            }
        }
    }
    
    @inlinable
    public var label: String? {
        get {
            switch self.type {
            case .buffer:
                return Buffer(handle: self.handle).label
            case .texture:
                return Texture(handle: self.handle).label
            case .argumentBuffer:
                return ArgumentBuffer(handle: self.handle).label
            case .argumentBufferArray:
                return ArgumentBufferArray(handle: self.handle).label
            default:
                fatalError()
            }
        }
        nonmutating set {
            switch self.type {
            case .buffer:
                Buffer(handle: self.handle).label = newValue
            case .texture:
                Texture(handle: self.handle).label = newValue
            case .argumentBuffer:
                ArgumentBuffer(handle: self.handle).label = newValue
            case .argumentBufferArray:
                ArgumentBufferArray(handle: self.handle).label = newValue
            default:
                fatalError()
            }
        }
    }
    
    @inlinable
    public subscript(waitIndexFor queue: Queue, accessType type: ResourceAccessType) -> UInt64 {
        get {
            switch self.type {
            case .buffer:
                return Buffer(handle: self.handle)[waitIndexFor: queue, accessType: type]
            case .texture:
                return Texture(handle: self.handle)[waitIndexFor: queue, accessType: type]
            case .argumentBuffer:
                return ArgumentBuffer(handle: self.handle)[waitIndexFor: queue, accessType: type]
            case .argumentBufferArray:
                return ArgumentBufferArray(handle: self.handle)[waitIndexFor: queue, accessType: type]
            default:
                return 0
            }
        }
        nonmutating set {
            switch self.type {
            case .buffer:
                Buffer(handle: self.handle)[waitIndexFor: queue, accessType: type] = newValue
            case .texture:
                Texture(handle: self.handle)[waitIndexFor: queue, accessType: type] = newValue
            case .argumentBuffer:
                ArgumentBuffer(handle: self.handle)[waitIndexFor: queue, accessType: type] = newValue
            case .argumentBufferArray:
                ArgumentBufferArray(handle: self.handle)[waitIndexFor: queue, accessType: type] = newValue
            default:
                fatalError()
            }
        }
    }
    
    @inlinable
    public var usages: ChunkArray<ResourceUsage> {
        get {
            switch self.type {
            case .buffer:
                return Buffer(handle: self.handle).usages
            case .texture:
                return Texture(handle: self.handle).usages
            case .argumentBuffer:
                return ArgumentBuffer(handle: self.handle).usages
            default:
                return ChunkArray()
            }
        }
        nonmutating set {
            switch self.type {
            case .buffer:
                Buffer(handle: self.handle).usages = newValue
            case .texture:
                Texture(handle: self.handle).usages = newValue
            case .argumentBuffer:
                ArgumentBuffer(handle: self.handle).usages = newValue
            default:
                fatalError()
            }
        }
    }
    
    @inlinable
    public var isKnownInUse: Bool {
        switch self.type {
        case .buffer:
            return Buffer(handle: self.handle).isKnownInUse
        case .texture:
            return Texture(handle: self.handle).isKnownInUse
        case .argumentBuffer:
            return ArgumentBuffer(handle: self.handle).isKnownInUse
        case .argumentBufferArray:
            return ArgumentBufferArray(handle: self.handle).isKnownInUse
        case .heap:
            return Heap(handle: self.handle).isKnownInUse
        default:
            fatalError()
        }
    }
    
    @inlinable
    public var isValid: Bool {
        switch self.type {
        case .buffer:
            return Buffer(handle: self.handle).isValid
        case .texture:
            return Texture(handle: self.handle).isValid
        case .argumentBuffer:
            return ArgumentBuffer(handle: self.handle).isValid
        case .argumentBufferArray:
            return ArgumentBufferArray(handle: self.handle).isValid
        case .heap:
            return Heap(handle: self.handle).isValid
        default:
            fatalError()
        }
    }
    
    @inlinable
    public var baseResource: Resource? {
        get {
            switch self.type {
            case .texture:
                return Texture(handle: self.handle).baseResource
            default:
                return nil
            }
        }
    }
    
    public func markAsUsed(activeRenderGraphMask: ActiveRenderGraphMask) {
        switch self.type {
        case .buffer:
            Buffer(handle: self.handle).markAsUsed(activeRenderGraphMask: activeRenderGraphMask)
        case .texture:
            Texture(handle: self.handle).markAsUsed(activeRenderGraphMask: activeRenderGraphMask)
        case .argumentBuffer:
            ArgumentBuffer(handle: self.handle).markAsUsed(activeRenderGraphMask: activeRenderGraphMask)
        case .argumentBufferArray:
            ArgumentBufferArray(handle: self.handle).markAsUsed(activeRenderGraphMask: activeRenderGraphMask)
        case .heap:
            Heap(handle: self.handle).markAsUsed(activeRenderGraphMask: activeRenderGraphMask)
        default:
            break
        }
    }
    
    @inlinable
    public func dispose() {
        switch self.type {
        case .buffer:
            Buffer(handle: self.handle).dispose()
        case .texture:
            Texture(handle: self.handle).dispose()
        case .argumentBuffer:
            ArgumentBuffer(handle: self.handle).dispose()
        case .argumentBufferArray:
            ArgumentBufferArray(handle: self.handle).dispose()
        case .heap:
            Heap(handle: self.handle).dispose()
        default:
            break
        }
    }
}

extension Resource: CustomStringConvertible {
    public var description: String {
        switch self.type {
        case .buffer:
            return Buffer(handle: self.handle).description
        case .texture:
            return Texture(handle: self.handle).description
        case .argumentBuffer:
            return ArgumentBuffer(handle: self.handle).description
        case .argumentBufferArray:
            return ArgumentBufferArray(handle: self.handle).description
        case .heap:
            return Heap(handle: self.handle).description
        default:
            return "Resource(type: \(self.type), index: \(self.index), flags: \(self.flags))"
        }
    }
}

extension Resource : CustomHashable {
    public var customHashValue : Int {
        return self.hashValue
    }
}

extension ResourceProtocol {
    public typealias Handle = UInt64
    
    @inlinable
    public static var typeBitsRange : Range<Int> { return 56..<64 }
    
    @inlinable
    public static var flagBitsRange : Range<Int> { return 40..<56 }
    
    @inlinable
    public static var generationBitsRange : Range<Int> { return 32..<40 }
    
    @inlinable
    public static var transientRegistryIndexBitsRange : Range<Int> { return 28..<32 }
    
    @inlinable
    public static var indexBitsRange : Range<Int> { return 0..<28 }
    
    @inlinable
    public var type : ResourceType {
        return ResourceType(rawValue: ResourceType.RawValue(truncatingIfNeeded: self.handle.bits(in: Self.typeBitsRange)))!
    }
    
    @inlinable
    public var flags : ResourceFlags {
        return ResourceFlags(rawValue: ResourceFlags.RawValue(truncatingIfNeeded: self.handle.bits(in: Self.flagBitsRange)))
    }
    
    @inlinable
    public var generation : UInt8 {
        return UInt8(truncatingIfNeeded: self.handle.bits(in: Self.generationBitsRange))
    }
    
    @inlinable
    public var transientRegistryIndex : Int {
        return Int(self.handle.bits(in: Self.transientRegistryIndexBitsRange))
    }
    
    @inlinable
    public var index : Int {
        return Int(truncatingIfNeeded: self.handle.bits(in: Self.indexBitsRange))
    }
    
    @inlinable
    public var _usesPersistentRegistry : Bool {
        if self.flags.contains(.persistent) || self.flags.contains(.historyBuffer) {
            return true
        } else {
            return false
        }
    }
    
    @inlinable
    public func markAsInitialised() {
        self.stateFlags.formUnion(.initialised)
    }
    
    @inlinable
    public func discardContents() {
        self.stateFlags.remove(.initialised)
    }
    
    @inlinable
    public var isTextureView : Bool {
        return self.flags.contains(.resourceView)
    }
    
    @inlinable
    public var usages : ChunkArray<ResourceUsage> {
        get {
            return ChunkArray()
        }
        nonmutating set {
            fatalError()
        }
    }
    
    @inlinable
    public subscript(waitIndexFor queue: Queue, accessType type: ResourceAccessType) -> UInt64 {
        get {
            return 0
        }
        nonmutating set {
            fatalError()
        }
    }
    
    public func checkHasCPUAccess(accessType: ResourceAccessType) {
        if self.flags.contains(.persistent) { return }
        
        for queue in QueueRegistry.allQueues {
            let waitIndex = self[waitIndexFor: queue, accessType: accessType]
            precondition(queue.lastCompletedCommand >= waitIndex, "Resource \(self) is not accessible by the CPU for access type: \(accessType); use withContentsAsync or withMutableContentsAsync instead.")
        }
    }
    
    public func waitForCPUAccess(accessType: ResourceAccessType) async {
        guard self.flags.contains(.persistent) else { return }
        if !self.stateFlags.contains(.initialised) { return }
        
        for queue in QueueRegistry.allQueues {
            let waitIndex = self[waitIndexFor: queue, accessType: accessType]
<<<<<<< HEAD
            await queue.waitForCommandCompletion(waitIndex)
=======
            queue.waitForCommandCompletion(waitIndex)
>>>>>>> 15eb18ba
        }
    }
    
    @inlinable
    public var stateFlags : ResourceStateFlags {
        get {
            return []
        }
        nonmutating set {
            _ = newValue
        }
    }
}

public struct Heap : ResourceProtocol {
    @usableFromInline let _handle : UnsafeRawPointer
    @inlinable public var handle : Handle { return UInt64(UInt(bitPattern: _handle)) }
    
    @inlinable
    public init(handle: Handle) {
        assert(Resource(handle: handle).type == .heap)
        self._handle = UnsafeRawPointer(bitPattern: UInt(handle))!
    }
    
    @inlinable
    public init?(size: Int, type: HeapType = .automaticPlacement, storageMode: StorageMode = .managed, cacheMode: CPUCacheMode = .defaultCache) {
        self.init(descriptor: HeapDescriptor(size: size, type: type, storageMode: storageMode, cacheMode: cacheMode))
    }
    
    @inlinable
    public init?(descriptor: HeapDescriptor) {
        let flags : ResourceFlags = .persistent
        
        let index = HeapRegistry.instance.allocate(descriptor: descriptor)
        let handle = index | (UInt64(flags.rawValue) << Self.flagBitsRange.lowerBound) | (UInt64(ResourceType.heap.rawValue) << Self.typeBitsRange.lowerBound)
        self._handle = UnsafeRawPointer(bitPattern: UInt(handle))!
        
        if !RenderBackend.materialiseHeap(self) {
            self.dispose()
            return nil
        }
    }
    
    @inlinable
    public var size : Int {
        return self.descriptor.size
    }
    
    public var usedSize: Int {
        return RenderBackend.usedSize(for: self)
    }
    
    public var currentAllocatedSize: Int {
        return RenderBackend.currentAllocatedSize(for: self)
    }
    
    public func maxAvailableSize(forAlignment alignment: Int) -> Int {
        return RenderBackend.maxAvailableSize(forAlignment: alignment, in: self)
    }
    
    @inlinable
    public internal(set) var descriptor : HeapDescriptor {
        get {
            let (chunkIndex, indexInChunk) = self.index.quotientAndRemainder(dividingBy: HeapRegistry.Chunk.itemsPerChunk)
            return HeapRegistry.instance.chunks[chunkIndex].descriptors[indexInChunk]
        }
        nonmutating set {
            let (chunkIndex, indexInChunk) = self.index.quotientAndRemainder(dividingBy: HeapRegistry.Chunk.itemsPerChunk)
            HeapRegistry.instance.chunks[chunkIndex].descriptors[indexInChunk] = newValue
        }
    }
    
    @inlinable
    public var storageMode: StorageMode {
        return self.descriptor.storageMode
    }
    
    @inlinable
    public var cacheMode: CPUCacheMode {
        return self.descriptor.cacheMode
    }
    
    @inlinable
    public var label : String? {
        get {
            let (chunkIndex, indexInChunk) = self.index.quotientAndRemainder(dividingBy: HeapRegistry.Chunk.itemsPerChunk)
            return HeapRegistry.instance.chunks[chunkIndex].labels[indexInChunk]
        }
        nonmutating set {
            let (chunkIndex, indexInChunk) = self.index.quotientAndRemainder(dividingBy: HeapRegistry.Chunk.itemsPerChunk)
            HeapRegistry.instance.chunks[chunkIndex].labels[indexInChunk] = newValue
            RenderBackend.updateLabel(on: self)
        }
    }
    
    /// Returns whether the resource is known to currently be in use by the CPU or GPU.
    @inlinable
    public var isKnownInUse: Bool {
        guard self._usesPersistentRegistry else {
            return true
        }
        let (chunkIndex, indexInChunk) = self.index.quotientAndRemainder(dividingBy: HeapRegistry.Chunk.itemsPerChunk)
        let activeRenderGraphMask = UInt8.AtomicRepresentation.atomicLoad(at: HeapRegistry.instance.chunks[chunkIndex].activeRenderGraphs.advanced(by: indexInChunk), ordering: .relaxed)
        if activeRenderGraphMask != 0 {
            return true // The resource is still being used by a yet-to-be-submitted RenderGraph.
        }
        return false
    }
    
    public func markAsUsed(activeRenderGraphMask: ActiveRenderGraphMask) {
        guard self._usesPersistentRegistry else {
            return
        }
        let (chunkIndex, indexInChunk) = self.index.quotientAndRemainder(dividingBy: HeapRegistry.Chunk.itemsPerChunk)
        UInt8.AtomicRepresentation.atomicLoadThenBitwiseOr(with: activeRenderGraphMask, at: HeapRegistry.instance.chunks[chunkIndex].activeRenderGraphs.advanced(by: indexInChunk), ordering: .relaxed)
    }
    
    public var childResources: Set<Resource> {
        _read {
            guard self.isValid else {
                yield []
                return
            }
            
            HeapRegistry.instance.lock.lock()
            let (chunkIndex, indexInChunk) = self.index.quotientAndRemainder(dividingBy: HeapRegistry.Chunk.itemsPerChunk)
            yield HeapRegistry.instance.chunks[chunkIndex].childResources[indexInChunk]
            HeapRegistry.instance.lock.unlock()
        }
        nonmutating _modify {
            guard self.isValid else {
                var resources = Set<Resource>()
                yield &resources
                return
            }
            
            HeapRegistry.instance.lock.lock()
            let (chunkIndex, indexInChunk) = self.index.quotientAndRemainder(dividingBy: HeapRegistry.Chunk.itemsPerChunk)
            yield &HeapRegistry.instance.chunks[chunkIndex].childResources[indexInChunk]
            HeapRegistry.instance.lock.unlock()
        }
    }
    
    public func dispose() {
        guard self._usesPersistentRegistry, self.isValid else {
            return
        }
        HeapRegistry.instance.dispose(self)
    }
    
    @inlinable
    public var isValid : Bool {
        let (chunkIndex, indexInChunk) = self.index.quotientAndRemainder(dividingBy: HeapRegistry.Chunk.itemsPerChunk)
        return HeapRegistry.instance.chunks[chunkIndex].generations[indexInChunk] == self.generation
    }
}

extension Heap: CustomStringConvertible {
    public var description: String {
        return "Heap(handle: \(self.handle)) { \(self.label.map { "label: \($0), "} ?? "")descriptor: \(self.descriptor), flags: \(self.flags) }"
    }
}


/// `Buffer` represents a contiguous block of untyped GPU-visible memory.
/// Whenever data is accessed or written on the GPU, it is represented in Swift CPU code as a `Buffer`.
///
/// By default, `Buffer`s are transient and associated with a particular (usually the currently-executing) `RenderGraph`.
/// They are given backing GPU memory when the `RenderGraph` executes and are invalidated once the `RenderGraph`
/// has been submitted to the GPU. This is a useful default when passing data to the GPU that changes per frame.
///
/// If a `Buffer` needs to persist across multiple frames, `ResourceFlags.persistent` must be passed to its initialiser;
/// persistent buffers are created immediately and are valid until `Buffer.dispose()` is called on the buffer instance.
/// Note that `Buffer`s are _not_ reference-counted; you must manually manage their lifetime.
public struct Buffer : ResourceProtocol {
    public struct TextureViewDescriptor {
        public var descriptor : TextureDescriptor
        public var offset : Int
        public var bytesPerRow : Int
        
        @inlinable
        public init(descriptor: TextureDescriptor, offset: Int, bytesPerRow: Int) {
            self.descriptor = descriptor
            self.offset = offset
            self.bytesPerRow = bytesPerRow
        }
    }
    
    @usableFromInline let _handle : UnsafeRawPointer
    @inlinable public var handle : Handle { return UInt64(UInt(bitPattern: _handle)) }
    
    /// Retrieves a `Buffer` from an existing valid `Buffer` handle.
    ///
    /// - Parameter handle: the handle for the buffer to retrieve.
    @inlinable
    public init(handle: Handle) {
        assert(Resource(handle: handle).type == .buffer)
        self._handle = UnsafeRawPointer(bitPattern: UInt(handle))!
    }
<<<<<<< HEAD
=======
    
    @available(*, deprecated, renamed: "init(length:storageMode:cacheMode:usage:bytes:renderGraph:flags:)")
    @inlinable
    public init(length: Int, storageMode: StorageMode = .managed, cacheMode: CPUCacheMode = .defaultCache, usage: BufferUsage = .unknown, bytes: UnsafeRawPointer? = nil, frameGraph: RenderGraph?, flags: ResourceFlags = []) {
        self.init(length: length, storageMode: storageMode, cacheMode: cacheMode, usage: usage, bytes: bytes, renderGraph: frameGraph, flags: flags)
    }
>>>>>>> 15eb18ba
    
    /// Creates a new GPU-visible buffer.
    ///
    /// - Parameter length: The minimum length, in bytes, of the buffer's allocation.
    /// - Parameter storageMode: The storage mode for the buffer, representing the pool of memory from which the buffer should be allocated.
    /// - Parameter cacheMode: The CPU cache mode for the created buffer, if it is CPU-visible. Write-combined buffers _may_ have better write performance from the CPU but will have considerable overhead when being read by the CPU.
    /// - Parameter usage: The ways in which the created buffer will be used by the GPU. Only required for persistent or history buffers; transient buffers will infer their usage.
    /// - Parameter bytes: `length` bytes to optionally copy to the buffer. The buffer must be CPU-visible, and it must either be persistent or be created during `RenderGraph` execution.
    /// - Parameter renderGraph: The render graph that this buffer will be used with, if this is a transient buffer. Only necessary for transient buffers created outside of `RenderGraph` execution (e.g. in a render pass' `init` method).
    /// - Parameter flags: The flags with which to create the buffer; for example, `ResourceFlags.persistent` for a persistent buffer.
    /// - SeeAlso: `init(descriptor:renderGraph:flags)`
    @inlinable
    public init(length: Int, storageMode: StorageMode = .managed, cacheMode: CPUCacheMode = .defaultCache, usage: BufferUsage = .unknown, bytes: UnsafeRawPointer? = nil, renderGraph: RenderGraph? = nil, flags: ResourceFlags = []) {
        self.init(descriptor: BufferDescriptor(length: length, storageMode: storageMode, cacheMode: cacheMode, usage: usage), bytes: bytes, renderGraph: renderGraph, flags: flags)
    }
    
    @available(*, deprecated, renamed: "init(descriptor:renderGraph:flags:)")
    @inlinable
    public init(descriptor: BufferDescriptor, frameGraph: RenderGraph?, flags: ResourceFlags = []) {
        self.init(descriptor: descriptor, renderGraph: frameGraph, flags: flags)
    }
    
    /// Creates a new GPU-visible buffer.
    ///
    /// - Parameter descriptor: The descriptor representing the properties with which the buffer should be created.
    /// - Parameter renderGraph: The render graph that this buffer will be used with, if this is a transient buffer. Only necessary for transient buffers created outside of `RenderGraph` execution (e.g. in a render pass' `init` method).
    /// - Parameter flags: The flags with which to create the buffer; for example, `ResourceFlags.persistent` for a persistent buffer.
    @inlinable
    public init(descriptor: BufferDescriptor, renderGraph: RenderGraph? = nil, flags: ResourceFlags = []) {
        let index : UInt64
        if flags.contains(.persistent) || flags.contains(.historyBuffer) {
            index = PersistentBufferRegistry.instance.allocate(descriptor: descriptor, heap: nil, flags: flags)
        } else {
            guard let renderGraph = renderGraph ?? RenderGraph.activeRenderGraph else {
                fatalError("The RenderGraph must be specified for transient resources created outside of a render pass' execute() method.")
            }
<<<<<<< HEAD
=======
            precondition(renderGraph.transientRegistryIndex >= 0, "Transient resources are not supported on the RenderGraph \(renderGraph)")
>>>>>>> 15eb18ba
            index = TransientBufferRegistry.instances[renderGraph.transientRegistryIndex].allocate(descriptor: descriptor, flags: flags)
        }
        
        let handle = index | (UInt64(flags.rawValue) << Self.flagBitsRange.lowerBound) | (UInt64(ResourceType.buffer.rawValue) << Self.typeBitsRange.lowerBound)
        self._handle = UnsafeRawPointer(bitPattern: UInt(handle))!
        
        if self.flags.contains(.persistent) {
            assert(!descriptor.usageHint.isEmpty, "Persistent resources must explicitly specify their usage.")
            let didAllocate = RenderBackend.materialisePersistentBuffer(self)
            assert(didAllocate, "Allocation failed for persistent buffer \(self)")
            if !didAllocate { self.dispose() }
        }
    }
    
    @available(*, deprecated, renamed: "init(descriptor:bytes:renderGraph:flags:)")
    @inlinable
    public init(descriptor: BufferDescriptor, bytes: UnsafeRawPointer?, frameGraph: RenderGraph?, flags: ResourceFlags = []) {
        self.init(descriptor: descriptor, bytes: bytes, renderGraph: frameGraph, flags: flags)
    }
    
    /// Creates a new GPU-visible buffer.
    ///
    /// - Parameter descriptor: The descriptor representing the properties with which the buffer should be created.
    /// - Parameter bytes: `length` bytes to optionally copy to the buffer. The buffer must be CPU-visible, and it must either be persistent or be created during `RenderGraph` execution.
    /// - Parameter renderGraph: The render graph that this buffer will be used with, if this is a transient buffer. Only necessary for transient buffers created outside of `RenderGraph` execution (e.g. in a render pass' `init` method).
    /// - Parameter flags: The flags with which to create the buffer; for example, `ResourceFlags.persistent` for a persistent buffer.
    @inlinable
    public init(descriptor: BufferDescriptor, bytes: UnsafeRawPointer?, renderGraph: RenderGraph? = nil, flags: ResourceFlags = []) {
        self.init(descriptor: descriptor, renderGraph: renderGraph, flags: flags)
        
        if let bytes = bytes {
            assert(self.descriptor.storageMode != .private)
            self.withMutableContents { contents, _ in contents.copyMemory(from: UnsafeRawBufferPointer(start: bytes, count: descriptor.length)) }
        }
    }
    
    /// Suballocates a new persistent GPU-visible buffer from the provided heap.
    ///
    /// - Parameter length: The minimum length, in bytes, of the buffer's allocation.
    /// - Parameter usage: The ways in which the created buffer will be used by the GPU.
    /// - Parameter bytes: `length` bytes to optionally copy to the buffer. The buffer must be CPU-visible (i.e. allocated from a CPU-visible heap).
    /// - Parameter heap: The `Heap` from which to suballocate the buffer's memory.
    /// - Parameter flags: The flags with which to create the buffer. Must include `ResourceFlags.persistent`.
    /// - Returns: nil if the buffer could not be created (e.g. there is not enough unfragmented available space on the heap).
    @inlinable
    public init?(length: Int, usage: BufferUsage = .unknown, bytes: UnsafeRawPointer? = nil, heap: Heap, flags: ResourceFlags = [.persistent]) {
        self.init(descriptor: BufferDescriptor(length: length, storageMode: heap.storageMode, cacheMode: heap.cacheMode, usage: usage), bytes: bytes, heap: heap, flags: flags)
    }
    
    /// Suballocates a new persistent GPU-visible buffer from the provided heap.
    ///
    /// - Parameter descriptor: The descriptor representing the properties with which the buffer should be created. Properties which are already specified by the heap are ignored.
    /// - Parameter heap: The `Heap` from which to suballocate the buffer's memory.
    /// - Parameter flags: The flags with which to create the buffer. Must include `ResourceFlags.persistent`.
    /// - Returns: nil if the buffer could not be created (e.g. there is not enough unfragmented available space on the heap).
    @inlinable
    public init?(descriptor: BufferDescriptor, bytes: UnsafeRawPointer? = nil, heap: Heap, flags: ResourceFlags = [.persistent]) {
        assert(flags.contains(.persistent), "Heap-allocated resources must be persistent.")
        assert(!descriptor.usageHint.isEmpty, "Persistent resources must explicitly specify their usage.")
        
        let index = PersistentBufferRegistry.instance.allocate(descriptor: descriptor, heap: heap, flags: flags)
        let handle = index | (UInt64(flags.rawValue) << Self.flagBitsRange.lowerBound) | (UInt64(ResourceType.buffer.rawValue) << Self.typeBitsRange.lowerBound)
        self._handle = UnsafeRawPointer(bitPattern: UInt(handle))!
        
        if !RenderBackend.materialisePersistentBuffer(self) {
            self.dispose()
            return nil
        }
        
        heap.childResources.insert(Resource(self))
        
        
        if let bytes = bytes {
            assert(self.descriptor.storageMode != .private)
            self.withMutableContents { contents, _ in contents.copyMemory(from: UnsafeRawBufferPointer(start: bytes, count: descriptor.length)) }
        }
    }
    
    @inlinable
    public func withContents<A>(_ perform: (UnsafeRawBufferPointer) /* async */ throws -> A) /* reasync */ rethrows -> A {
<<<<<<< HEAD
        self.checkHasCPUAccess(accessType: .read)
        let contents = RenderBackend.bufferContents(for: self, range: self.range)
        return try /* await */perform(UnsafeRawBufferPointer(start: UnsafeRawPointer(contents), count: self.length))
=======
        self.waitForCPUAccess(accessType: .read)
        let contents = RenderBackend.bufferContents(for: self, range: self.range)
        return try /* await */perform(UnsafeRawBufferPointer(start: UnsafeRawPointer(contents), count: self.length))
    }
    
    @inlinable
    public func withContents<A>(range: Range<Int>, _ perform: (UnsafeRawBufferPointer) /* async */ throws -> A) /* reasync */ rethrows -> A {
        self.waitForCPUAccess(accessType: .read)
        let contents = RenderBackend.bufferContents(for: self, range: range)
        return try /* await */perform(UnsafeRawBufferPointer(start: UnsafeRawPointer(contents), count: range.count))
    }
    
    @inlinable
    public func withMutableContents<A>(_ perform: (_ buffer: UnsafeMutableRawBufferPointer, _ modifiedRange: inout Range<Int>) /* async */ throws -> A) /* reasync */ rethrows -> A {
        self.waitForCPUAccess(accessType: .readWrite)
        let contents = RenderBackend.bufferContents(for: self, range: self.range)
        var modifiedRange = self.range
        
        let result = try /* await */perform(UnsafeMutableRawBufferPointer(start: UnsafeMutableRawPointer(contents), count: self.length), &modifiedRange)
        
        RenderBackend.buffer(self, didModifyRange: modifiedRange)
        self.stateFlags.formUnion(.initialised)
        return result
    }
    
    @inlinable
    public func withMutableContents<A>(range: Range<Int>, _ perform: (_ buffer: UnsafeMutableRawBufferPointer, _ modifiedRange: inout Range<Int>) /* async */ throws -> A) /*reasync */rethrows -> A {
        self.waitForCPUAccess(accessType: .readWrite)
        let contents = RenderBackend.bufferContents(for: self, range: range)
        var modifiedRange = range
        
        let result = try /* await */perform(UnsafeMutableRawBufferPointer(start: UnsafeMutableRawPointer(contents), count: range.count), &modifiedRange)
        
        RenderBackend.buffer(self, didModifyRange: modifiedRange)
        self.stateFlags.formUnion(.initialised)
        return result
    }
    
    @inlinable
    public subscript(range: Range<Int>) -> RawBufferSlice {
        return self[range, accessType: .readWrite]
>>>>>>> 15eb18ba
    }
    
    @inlinable
    public func withContents<A>(range: Range<Int>, _ perform: (UnsafeRawBufferPointer) /* async */ throws -> A) /* reasync */ rethrows -> A {
        self.checkHasCPUAccess(accessType: .read)
        let contents = RenderBackend.bufferContents(for: self, range: range)
        return try /* await */perform(UnsafeRawBufferPointer(start: UnsafeRawPointer(contents), count: range.count))
    }
    
    @inlinable
    public func withMutableContents<A>(_ perform: (_ buffer: UnsafeMutableRawBufferPointer, _ modifiedRange: inout Range<Int>) /* async */ throws -> A) /* reasync */ rethrows -> A {
        self.checkHasCPUAccess(accessType: .readWrite)
        let contents = RenderBackend.bufferContents(for: self, range: self.range)
        var modifiedRange = self.range
        
        let result = try /* await */perform(UnsafeMutableRawBufferPointer(start: UnsafeMutableRawPointer(contents), count: self.length), &modifiedRange)
        
        RenderBackend.buffer(self, didModifyRange: modifiedRange)
        self.stateFlags.formUnion(.initialised)
        return result
    }
    
    @inlinable
    public func withMutableContents<A>(range: Range<Int>, _ perform: (_ buffer: UnsafeMutableRawBufferPointer, _ modifiedRange: inout Range<Int>) /* async */ throws -> A) /*reasync */rethrows -> A {
        self.checkHasCPUAccess(accessType: .readWrite)
        let contents = RenderBackend.bufferContents(for: self, range: range)
        var modifiedRange = range
        
        let result = try /* await */perform(UnsafeMutableRawBufferPointer(start: UnsafeMutableRawPointer(contents), count: range.count), &modifiedRange)
        
        RenderBackend.buffer(self, didModifyRange: modifiedRange)
        self.stateFlags.formUnion(.initialised)
        return result
    }
    
    @inlinable
    public func withContentsAsync(_ perform: @escaping (UnsafeRawBufferPointer) /* async */ -> Void) async {
        await self.waitForCPUAccess(accessType: .read)
        if let contents = RenderBackend.bufferContents(for: self, range: self.range) {
            perform(UnsafeRawBufferPointer(start: UnsafeRawPointer(contents), count: self.length))
        } else {
            self._deferredSliceActions.append(DeferredBufferSlice(closure: { $0.withContents(perform) }))
        }
    }
    
    @inlinable
    public func withContentsAsync(range: Range<Int>, _ perform: @escaping (UnsafeRawBufferPointer) -> Void) async {
        await self.waitForCPUAccess(accessType: .read)
        if let contents = RenderBackend.bufferContents(for: self, range: range) {
            perform(UnsafeRawBufferPointer(start: UnsafeRawPointer(contents), count: range.count))
        } else {
            self._deferredSliceActions.append(DeferredBufferSlice(closure: { $0.withContents(range: range, perform) }))
        }
    }
    
    @inlinable
    public func withMutableContentsAsync(_ perform: @escaping (_ buffer: UnsafeMutableRawBufferPointer, _ modifiedRange: inout Range<Int>) /* async */ -> Void) async {
        await self.waitForCPUAccess(accessType: .readWrite)
        if let _ = RenderBackend.bufferContents(for: self, range: self.range) {
            self.withMutableContents(perform)
        } else {
            self._deferredSliceActions.append(DeferredBufferSlice(closure: { $0.withMutableContents(range: range, perform) }))
        }
    }
    
    @inlinable
    public func withMutableContentsAsync(range: Range<Int>, _ perform: @escaping (_ buffer: UnsafeMutableRawBufferPointer, _ modifiedRange: inout Range<Int>) -> Void) async {
        await self.waitForCPUAccess(accessType: .readWrite)
        if let _ = RenderBackend.bufferContents(for: self, range: range) {
            self.withMutableContents(range: range, perform)
        } else {
            self._deferredSliceActions.append(DeferredBufferSlice(closure: { $0.withMutableContents(range: range, perform) }))
        }
    }
    
    @inlinable
    public func fill(with perform: @escaping (_ buffer: UnsafeMutableRawBufferPointer, _ filledRange: inout Range<Int>) -> Void) {
        if let _ = RenderBackend.bufferContents(for: self, range: self.range) {
            self.withMutableContents(perform)
        } else {
            self._deferredSliceActions.append(DeferredBufferSlice(closure: {
                $0.withMutableContents(perform)
            }))
        }
    }
    
    @inlinable
    public func fill<C : Collection>(from source: C) {
        let requiredCapacity = source.count * MemoryLayout<C.Element>.stride
        assert(self.length >= requiredCapacity)
        
        if let contents = RenderBackend.bufferContents(for: self, range: range) {
            contents.bindMemory(to: C.Element.self, capacity: source.count).initialize(from: source)
            let range = 0..<source.count * MemoryLayout<C.Element>.stride
            RenderBackend.buffer(self, didModifyRange: range)
            self.stateFlags.formUnion(.initialised)
        } else {
            self._deferredSliceActions.append(DeferredBufferSlice(closure: {
                $0.withMutableContents(range: range, {
                    let initializedBuffer = $0.bindMemory(to: C.Element.self).initialize(from: source)
                    $1 = 0..<initializedBuffer.1 * MemoryLayout<C.Element>.stride
                })
            }))
        }
    }
    
    func applyDeferredSliceActions() {
        // TODO: Add support for deferred slice actions to persistent resources.
        guard !self.flags.contains(.historyBuffer) else {
            return
        }
        
        _ = Task {
            for action in self._deferredSliceActions {
                action.apply(self)
            }
            self._deferredSliceActions.removeAll(keepingCapacity: true)
        }
    }
    
    @inlinable
    public var length : Int {
        return self.descriptor.length
    }
    
    @inlinable
    public var range : Range<Int> {
        return 0..<self.descriptor.length
    }
    
    @inlinable
    public var stateFlags: ResourceStateFlags {
        get {
            if self.flags.intersection([.historyBuffer, .persistent]) == [] {
                return []
            }
            
            let (chunkIndex, indexInChunk) = self.index.quotientAndRemainder(dividingBy: PersistentBufferRegistry.Chunk.itemsPerChunk)
            return PersistentBufferRegistry.instance.chunks[chunkIndex].stateFlags[indexInChunk]
        }
        nonmutating set {
            if self.flags.intersection([.historyBuffer, .persistent]) == [] { return }
            
            let (chunkIndex, indexInChunk) = self.index.quotientAndRemainder(dividingBy: PersistentBufferRegistry.Chunk.itemsPerChunk)
            PersistentBufferRegistry.instance.chunks[chunkIndex].stateFlags[indexInChunk] = newValue
        }
    }
    
    @inlinable
    public internal(set) var descriptor : BufferDescriptor {
        get {
            let index = self.index
            if self._usesPersistentRegistry {
                let (chunkIndex, indexInChunk) = self.index.quotientAndRemainder(dividingBy: PersistentBufferRegistry.Chunk.itemsPerChunk)
                return PersistentBufferRegistry.instance.chunks[chunkIndex].descriptors[indexInChunk]
            } else {
                return TransientBufferRegistry.instances[self.transientRegistryIndex].descriptors[index]
            }
        }
        nonmutating set {
            let index = self.index
            if self._usesPersistentRegistry {
                let (chunkIndex, indexInChunk) = self.index.quotientAndRemainder(dividingBy: PersistentBufferRegistry.Chunk.itemsPerChunk)
                PersistentBufferRegistry.instance.chunks[chunkIndex].descriptors[indexInChunk] = newValue
            } else {
                TransientBufferRegistry.instances[self.transientRegistryIndex].descriptors[index] = newValue
            }
        }
    }
    
    @inlinable
    public var heap : Heap? {
        if self._usesPersistentRegistry {
            let (chunkIndex, indexInChunk) = self.index.quotientAndRemainder(dividingBy: PersistentBufferRegistry.Chunk.itemsPerChunk)
            let heap = PersistentBufferRegistry.instance.chunks[chunkIndex].heaps[indexInChunk]
            return heap
        } else {
            return nil
        }
    }
    
    @inlinable
    public var storageMode: StorageMode {
        return self.descriptor.storageMode
    }
    
    @inlinable
    public var label : String? {
        get {
            let index = self.index
            if self._usesPersistentRegistry {
                let (chunkIndex, indexInChunk) = self.index.quotientAndRemainder(dividingBy: PersistentBufferRegistry.Chunk.itemsPerChunk)
                return PersistentBufferRegistry.instance.chunks[chunkIndex].labels[indexInChunk]
            } else {
                return TransientBufferRegistry.instances[self.transientRegistryIndex].labels[index]
            }
        }
        nonmutating set {
            let index = self.index
            if self._usesPersistentRegistry {
                let (chunkIndex, indexInChunk) = self.index.quotientAndRemainder(dividingBy: PersistentBufferRegistry.Chunk.itemsPerChunk)
                PersistentBufferRegistry.instance.chunks[chunkIndex].labels[indexInChunk] = newValue
                RenderBackend.updateLabel(on: self)
            } else {
                TransientBufferRegistry.instances[self.transientRegistryIndex].labels[index] = newValue
            }
        }
    }
    
    @inlinable
    var _deferredSliceActions : [DeferredBufferSlice] {
        get {
            assert(!self._usesPersistentRegistry)
            
            return TransientBufferRegistry.instances[self.transientRegistryIndex].deferredSliceActions[self.index]
            
        }
        nonmutating set {
            assert(!self._usesPersistentRegistry)
            
            TransientBufferRegistry.instances[self.transientRegistryIndex].deferredSliceActions[self.index] = newValue
        }
    }
    
    public subscript(waitIndexFor queue: Queue, accessType type: ResourceAccessType) -> UInt64 {
        get {
            guard self._usesPersistentRegistry else { return 0 }
            let (chunkIndex, indexInChunk) = self.index.quotientAndRemainder(dividingBy: PersistentBufferRegistry.Chunk.itemsPerChunk)
            if type == .read {
                return PersistentBufferRegistry.instance.chunks[chunkIndex].readWaitIndices[indexInChunk][Int(queue.index)]
            } else {
                return PersistentBufferRegistry.instance.chunks[chunkIndex].writeWaitIndices[indexInChunk][Int(queue.index)]
            }
        }
        nonmutating set {
            guard self._usesPersistentRegistry else { return }
            let (chunkIndex, indexInChunk) = self.index.quotientAndRemainder(dividingBy: PersistentBufferRegistry.Chunk.itemsPerChunk)
            
            if type == .read || type == .readWrite {
                PersistentBufferRegistry.instance.chunks[chunkIndex].readWaitIndices[indexInChunk][Int(queue.index)] = newValue
            }
            if type == .write || type == .readWrite {
                PersistentBufferRegistry.instance.chunks[chunkIndex].writeWaitIndices[indexInChunk][Int(queue.index)] = newValue
            }
        }
    }
    
    @inlinable
    public var usages : ChunkArray<ResourceUsage> {
        get {
            let index = self.index
            if self._usesPersistentRegistry {
                let (chunkIndex, indexInChunk) = self.index.quotientAndRemainder(dividingBy: PersistentBufferRegistry.Chunk.itemsPerChunk)
                return PersistentBufferRegistry.instance.chunks[chunkIndex].usages[indexInChunk]
            } else {
                return TransientBufferRegistry.instances[self.transientRegistryIndex].usages[index]
            }
        }
        nonmutating set {
            let index = self.index
            if self._usesPersistentRegistry {
                let (chunkIndex, indexInChunk) = self.index.quotientAndRemainder(dividingBy: PersistentBufferRegistry.Chunk.itemsPerChunk)
                PersistentBufferRegistry.instance.chunks[chunkIndex].usages[indexInChunk] = newValue
            } else {
                TransientBufferRegistry.instances[self.transientRegistryIndex].usages[index] = newValue
            }
        }
    }
    
    /// Returns whether the resource is known to currently be in use by the CPU or GPU.
    @inlinable
    public var isKnownInUse: Bool {
        guard self._usesPersistentRegistry else {
            return true
        }
        let (chunkIndex, indexInChunk) = self.index.quotientAndRemainder(dividingBy: PersistentBufferRegistry.Chunk.itemsPerChunk)
        let activeRenderGraphMask = UInt8.AtomicRepresentation.atomicLoad(at: PersistentBufferRegistry.instance.chunks[chunkIndex].activeRenderGraphs.advanced(by: indexInChunk), ordering: .relaxed)
        if activeRenderGraphMask != 0 {
            return true // The resource is still being used by a yet-to-be-submitted RenderGraph.
        }
        for queue in QueueRegistry.allQueues {
            if self[waitIndexFor: queue, accessType: .readWrite] > queue.lastCompletedCommand {
                return true
            }
        }
        return false
    }
    
    public func markAsUsed(activeRenderGraphMask: ActiveRenderGraphMask) {
        self.heap?.markAsUsed(activeRenderGraphMask: activeRenderGraphMask)
        
        guard self._usesPersistentRegistry else {
            return
        }
        let (chunkIndex, indexInChunk) = self.index.quotientAndRemainder(dividingBy: PersistentBufferRegistry.Chunk.itemsPerChunk)
        UInt8.AtomicRepresentation.atomicLoadThenBitwiseOr(with: activeRenderGraphMask, at: PersistentBufferRegistry.instance.chunks[chunkIndex].activeRenderGraphs.advanced(by: indexInChunk), ordering: .relaxed)
    }
    
    public func dispose() {
        guard self._usesPersistentRegistry, self.isValid else {
            return
        }
        self.heap?.childResources.remove(Resource(self))
        PersistentBufferRegistry.instance.dispose(self)
    }
    
    @inlinable
    public var isValid : Bool {
        if self._usesPersistentRegistry {
            let (chunkIndex, indexInChunk) = self.index.quotientAndRemainder(dividingBy: PersistentBufferRegistry.Chunk.itemsPerChunk)
            return PersistentBufferRegistry.instance.chunks[chunkIndex].generations[indexInChunk] == self.generation
        } else {
            return TransientBufferRegistry.instances[self.transientRegistryIndex].generation == self.generation
        }
    }
}

extension Buffer: CustomStringConvertible {
    public var description: String {
        return "Buffer(handle: \(self.handle)) { \(self.label.map { "label: \($0), "} ?? "")descriptor: \(self.descriptor), stateFlags: \(self.stateFlags), flags: \(self.flags) }"
    }
}

public struct Texture : ResourceProtocol {
    public struct TextureViewDescriptor {
        public var pixelFormat: PixelFormat
        public var textureType: TextureType
        public var levels: Range<Int>
        public var slices: Range<Int>
        
        @inlinable
        public init(pixelFormat: PixelFormat, textureType: TextureType, levels: Range<Int> = -1..<0, slices: Range<Int> = -1..<0) {
            self.pixelFormat = pixelFormat
            self.textureType = textureType
            self.levels = levels
            self.slices = slices
        }
    }
    
    @usableFromInline let _handle : UnsafeRawPointer
    @inlinable public var handle : Handle { return UInt64(UInt(bitPattern: _handle)) }
    
    @inlinable
    public init(handle: Handle) {
        assert(Resource(handle: handle).type == .texture)
        self._handle = UnsafeRawPointer(bitPattern: UInt(handle))!
    }
    
    @available(*, deprecated, renamed: "init(descriptor:renderGraph:flags:)")
    @inlinable
    public init(descriptor: TextureDescriptor, frameGraph: RenderGraph?, flags: ResourceFlags = []) {
        self.init(descriptor: descriptor, renderGraph: frameGraph, flags: flags)
    }
    
    @inlinable
    public init(descriptor: TextureDescriptor, renderGraph: RenderGraph? = nil, flags: ResourceFlags = []) {
        precondition(descriptor.width <= 16384 && descriptor.height <= 16384 && descriptor.depth <= 1024)
        
        let index : UInt64
        if flags.contains(.persistent) || flags.contains(.historyBuffer) {
            index = PersistentTextureRegistry.instance.allocate(descriptor: descriptor, heap: nil, flags: flags)
        } else {
            guard let renderGraph = renderGraph ?? RenderGraph.activeRenderGraph else {
                fatalError("The RenderGraph must be specified for transient resources created outside of a render pass' execute() method.")
            }
            precondition(renderGraph.transientRegistryIndex >= 0, "Transient resources are not supported on the RenderGraph \(renderGraph)")
            index = TransientTextureRegistry.instances[renderGraph.transientRegistryIndex].allocate(descriptor: descriptor, flags: flags)
        }
        
        let handle = index | (UInt64(flags.rawValue) << Self.flagBitsRange.lowerBound) | (UInt64(ResourceType.texture.rawValue) << Self.typeBitsRange.lowerBound)
        self._handle = UnsafeRawPointer(bitPattern: UInt(handle))!
        
        if self.flags.contains(.persistent) {
            assert(!descriptor.usageHint.isEmpty, "Persistent resources must explicitly specify their usage.")
            let didAllocate = RenderBackend.materialisePersistentTexture(self)
            assert(didAllocate, "Allocation failed for persistent texture \(self)")
            if !didAllocate { self.dispose() }
        }
    }
    
    @inlinable
    public static func _createPersistentTextureWithoutDescriptor(flags: ResourceFlags = [.persistent]) -> Texture {
        precondition(flags.contains(.persistent))
        let index = PersistentTextureRegistry.instance.allocateHandle()
        let handle = index | (UInt64(flags.rawValue) << Self.flagBitsRange.lowerBound) | (UInt64(ResourceType.texture.rawValue) << Self.typeBitsRange.lowerBound)
        return Texture(handle: handle)
    }
    
    @inlinable
    public func _initialisePersistentTexture(descriptor: TextureDescriptor, heap: Heap?) {
        precondition(self.flags.contains(.persistent))
        PersistentTextureRegistry.instance.initialise(texture: self, descriptor: descriptor, heap: heap, flags: self.flags)
        
        assert(!descriptor.usageHint.isEmpty, "Persistent resources must explicitly specify their usage.")
        let didAllocate = RenderBackend.materialisePersistentTexture(self)
        assert(didAllocate, "Allocation failed for persistent texture \(self)")
        if !didAllocate { self.dispose() }
    }
    
    @inlinable
    public init?(descriptor: TextureDescriptor, heap: Heap, flags: ResourceFlags = [.persistent]) {
        precondition(descriptor.width <= 16384 && descriptor.height <= 16384 && descriptor.depth <= 1024)
        
        assert(flags.contains(.persistent), "Heap-allocated resources must be persistent.")
        assert(!descriptor.usageHint.isEmpty, "Persistent resources must explicitly specify their usage.")
        
        let index = PersistentTextureRegistry.instance.allocate(descriptor: descriptor, heap: heap, flags: flags)
        let handle = index | (UInt64(flags.rawValue) << Self.flagBitsRange.lowerBound) | (UInt64(ResourceType.texture.rawValue) << Self.typeBitsRange.lowerBound)
        self._handle = UnsafeRawPointer(bitPattern: UInt(handle))!
        
        if !RenderBackend.materialisePersistentTexture(self) {
            self.dispose()
            return nil
        }
        
        heap.childResources.insert(Resource(self))
    }
    
    @available(*, deprecated, renamed: "init(descriptor:externalResource:renderGraph:flags:)")
    @inlinable
    public init(descriptor: TextureDescriptor, externalResource: Any, frameGraph: RenderGraph?, flags: ResourceFlags = [.persistent, .externalOwnership]) {
        self.init(descriptor: descriptor, externalResource: externalResource, renderGraph: frameGraph, flags: flags)
    }
    
    @inlinable
    public init(descriptor: TextureDescriptor, externalResource: Any, renderGraph: RenderGraph? = nil, flags: ResourceFlags = [.persistent, .externalOwnership]) {
        let index : UInt64
        if flags.contains(.persistent) || flags.contains(.historyBuffer) {
            index = PersistentTextureRegistry.instance.allocate(descriptor: descriptor, heap: nil, flags: flags)
        } else {
            guard let renderGraph = renderGraph ?? RenderGraph.activeRenderGraph else {
                fatalError("The RenderGraph must be specified for transient resources created outside of a render pass' execute() method.")
            }
            index = TransientTextureRegistry.instances[renderGraph.transientRegistryIndex].allocate(descriptor: descriptor, flags: flags)
        }
        
        let handle = index | (UInt64(flags.rawValue) << Self.flagBitsRange.lowerBound) | (UInt64(ResourceType.texture.rawValue) << Self.typeBitsRange.lowerBound)
        self._handle = UnsafeRawPointer(bitPattern: UInt(handle))!
        
        if self.flags.contains(.persistent) {
            assert(!descriptor.usageHint.isEmpty, "Persistent resources must explicitly specify their usage.")
        }
        RenderBackend.registerExternalResource(Resource(self), backingResource: externalResource)
    }
    
    @inlinable
    public init(viewOf base: Texture, descriptor: TextureViewDescriptor, renderGraph: RenderGraph? = nil) {
        let flags : ResourceFlags = .resourceView
        
        guard let transientRegistryIndex = renderGraph?.transientRegistryIndex ?? RenderGraph.activeRenderGraph?.transientRegistryIndex ?? (!base._usesPersistentRegistry ? base.transientRegistryIndex : nil) else {
            fatalError("The RenderGraph must be specified for transient resources created outside of a render pass' execute() method.")
        }
        precondition(transientRegistryIndex >= 0, "Transient resources are not supported on this RenderGraph")
        
        let index = TransientTextureRegistry.instances[transientRegistryIndex].allocate(descriptor: descriptor, baseResource: base)
        let handle = index | (UInt64(flags.rawValue) << Self.flagBitsRange.lowerBound) | (UInt64(ResourceType.texture.rawValue) << Self.typeBitsRange.lowerBound)
        self._handle = UnsafeRawPointer(bitPattern: UInt(handle))!
    }
    
    @inlinable
    public init(viewOf base: Buffer, descriptor: Buffer.TextureViewDescriptor, renderGraph: RenderGraph? = nil) {
        let flags : ResourceFlags = .resourceView
        
        guard let transientRegistryIndex = renderGraph?.transientRegistryIndex ?? RenderGraph.activeRenderGraph?.transientRegistryIndex ?? (!base._usesPersistentRegistry ? base.transientRegistryIndex : nil) else {
            fatalError("The RenderGraph must be specified for transient resources created outside of a render pass' execute() method.")
        }
        precondition(transientRegistryIndex >= 0, "Transient resources are not supported on this RenderGraph")
        
        let index = TransientTextureRegistry.instances[transientRegistryIndex].allocate(descriptor: descriptor, baseResource: base)
        let handle = index | (UInt64(flags.rawValue) << Self.flagBitsRange.lowerBound) | (UInt64(ResourceType.texture.rawValue) << Self.typeBitsRange.lowerBound)
        self._handle = UnsafeRawPointer(bitPattern: UInt(handle))!
    }
    
    @available(*, deprecated, renamed: "init(descriptor:isMinimised:nativeWindow:renderGraph:)")
    @inlinable
    public init(windowId: Int, descriptor: TextureDescriptor, isMinimised: Bool, nativeWindow: Any, frameGraph: RenderGraph) {
        self.init(descriptor: descriptor, isMinimised: isMinimised, nativeWindow: nativeWindow, renderGraph: frameGraph)
    }
    
    @available(*, deprecated, renamed: "init(descriptor:isMinimised:nativeWindow:renderGraph:)")
    @inlinable
    public init(windowId: Int, descriptor: TextureDescriptor, isMinimised: Bool, nativeWindow: Any, renderGraph: RenderGraph) {
        self.init(descriptor: descriptor, isMinimised: isMinimised, nativeWindow: nativeWindow, renderGraph: renderGraph)
    }
    
    @inlinable
    public init(descriptor: TextureDescriptor, isMinimised: Bool, nativeWindow: Any, renderGraph: RenderGraph) {
        self.init(descriptor: descriptor, renderGraph: renderGraph, flags: isMinimised ? [] : .windowHandle)
        
        if !isMinimised {
            RenderBackend.registerWindowTexture(texture: self, context: nativeWindow)
        }
    }
    
    @inlinable
    public func copyBytes(to bytes: UnsafeMutableRawPointer, bytesPerRow: Int, region: Region, mipmapLevel: Int) async {
        await self.waitForCPUAccess(accessType: .read)
        RenderBackend.copyTextureBytes(from: self, to: bytes, bytesPerRow: bytesPerRow, region: region, mipmapLevel: mipmapLevel)
    }
    
    @inlinable
    public func replace(region: Region, mipmapLevel: Int, withBytes bytes: UnsafeRawPointer, bytesPerRow: Int) async {
        await self.waitForCPUAccess(accessType: .write)
        
        RenderBackend.replaceTextureRegion(texture: self, region: region, mipmapLevel: mipmapLevel, withBytes: bytes, bytesPerRow: bytesPerRow)
    }
    
    @inlinable
    public func replace(region: Region, mipmapLevel: Int, slice: Int, withBytes bytes: UnsafeRawPointer, bytesPerRow: Int, bytesPerImage: Int) async {
        await self.waitForCPUAccess(accessType: .write)
        
        RenderBackend.replaceTextureRegion(texture: self, region: region, mipmapLevel: mipmapLevel, slice: slice, withBytes: bytes, bytesPerRow: bytesPerRow, bytesPerImage: bytesPerImage)
    }
    
    @inlinable
    public var stateFlags: ResourceStateFlags {
        get {
            if self.flags.intersection([.historyBuffer, .persistent]) == [] {
                return []
            }
            let (chunkIndex, indexInChunk) = self.index.quotientAndRemainder(dividingBy: PersistentTextureRegistry.Chunk.itemsPerChunk)
            return PersistentTextureRegistry.instance.chunks[chunkIndex].stateFlags[indexInChunk]
        }
        nonmutating set {
            assert(self.flags.intersection([.historyBuffer, .persistent]) != [], "State flags can only be set on persistent resources.")
            
            let (chunkIndex, indexInChunk) = self.index.quotientAndRemainder(dividingBy: PersistentTextureRegistry.Chunk.itemsPerChunk)
            PersistentTextureRegistry.instance.chunks[chunkIndex].stateFlags[indexInChunk] = newValue
        }
    }
    
    @inlinable
    public var storageMode: StorageMode {
        return self.descriptor.storageMode
    }
    
    @inlinable
    public internal(set) var descriptor : TextureDescriptor {
        get {
            let index = self.index
            if self._usesPersistentRegistry {
                let (chunkIndex, indexInChunk) = self.index.quotientAndRemainder(dividingBy: PersistentTextureRegistry.Chunk.itemsPerChunk)
                return PersistentTextureRegistry.instance.chunks[chunkIndex].descriptors[indexInChunk]
            } else {
                return TransientTextureRegistry.instances[self.transientRegistryIndex].descriptors[index]
            }
        }
        nonmutating set {
            let index = self.index
            if self._usesPersistentRegistry {
                let (chunkIndex, indexInChunk) = self.index.quotientAndRemainder(dividingBy: PersistentTextureRegistry.Chunk.itemsPerChunk)
                PersistentTextureRegistry.instance.chunks[chunkIndex].descriptors[indexInChunk] = newValue
            } else {
                TransientTextureRegistry.instances[self.transientRegistryIndex].descriptors[index] = newValue
            }
        }
    }
    
    @inlinable
    public var heap : Heap? {
        if self._usesPersistentRegistry {
            let (chunkIndex, indexInChunk) = self.index.quotientAndRemainder(dividingBy: PersistentTextureRegistry.Chunk.itemsPerChunk)
            let heap = PersistentTextureRegistry.instance.chunks[chunkIndex].heaps[indexInChunk]
            return heap
        } else {
            return nil
        }
    }
    
    @inlinable
    public var label : String? {
        get {
            let index = self.index
            if self._usesPersistentRegistry {
                let (chunkIndex, indexInChunk) = self.index.quotientAndRemainder(dividingBy: PersistentTextureRegistry.Chunk.itemsPerChunk)
                return PersistentTextureRegistry.instance.chunks[chunkIndex].labels[indexInChunk]
            } else {
                return TransientTextureRegistry.instances[self.transientRegistryIndex].labels[index]
            }
        }
        nonmutating set {
            let index = self.index
            if self._usesPersistentRegistry {
                let (chunkIndex, indexInChunk) = self.index.quotientAndRemainder(dividingBy: PersistentTextureRegistry.Chunk.itemsPerChunk)
                PersistentTextureRegistry.instance.chunks[chunkIndex].labels[indexInChunk] = newValue
                RenderBackend.updateLabel(on: self)
            } else {
                TransientTextureRegistry.instances[self.transientRegistryIndex].labels[index] = newValue
            }
        }
    }
    
    public subscript(waitIndexFor queue: Queue, accessType type: ResourceAccessType) -> UInt64 {
        get {
            guard self.flags.contains(.persistent) else { return 0 }
            let (chunkIndex, indexInChunk) = self.index.quotientAndRemainder(dividingBy: PersistentTextureRegistry.Chunk.itemsPerChunk)
            if type == .read {
                return PersistentTextureRegistry.instance.chunks[chunkIndex].readWaitIndices[indexInChunk][Int(queue.index)]
            } else {
                return PersistentTextureRegistry.instance.chunks[chunkIndex].writeWaitIndices[indexInChunk][Int(queue.index)]
            }
        }
        nonmutating set {
            guard self._usesPersistentRegistry else { return }
            let (chunkIndex, indexInChunk) = self.index.quotientAndRemainder(dividingBy: PersistentTextureRegistry.Chunk.itemsPerChunk)
            
            if type == .read || type == .readWrite {
                PersistentTextureRegistry.instance.chunks[chunkIndex].readWaitIndices[indexInChunk][Int(queue.index)] = newValue
            }
            if type == .write || type == .readWrite {
                PersistentTextureRegistry.instance.chunks[chunkIndex].writeWaitIndices[indexInChunk][Int(queue.index)] = newValue
            }
        }
    }
    
    @inlinable
    public var size : Size {
        return Size(width: self.descriptor.width, height: self.descriptor.height, depth: self.descriptor.depth)
    }
    
    @inlinable
    public var width : Int {
        return self.descriptor.width
    }
    
    @inlinable
    public var height : Int {
        return self.descriptor.height
    }
    
    @inlinable
    public var depth : Int {
        return self.descriptor.depth
    }
    
    @inlinable
    public var usages : ChunkArray<ResourceUsage> {
        get {
            let index = self.index
            if self._usesPersistentRegistry {
                let (chunkIndex, indexInChunk) = self.index.quotientAndRemainder(dividingBy: PersistentTextureRegistry.Chunk.itemsPerChunk)
                return PersistentTextureRegistry.instance.chunks[chunkIndex].usages[indexInChunk]
            } else {
                return self.baseResource?.usages ?? TransientTextureRegistry.instances[self.transientRegistryIndex].usages[index]
            }
        }
        nonmutating set {
            let index = self.index
            if self._usesPersistentRegistry {
                let (chunkIndex, indexInChunk) = self.index.quotientAndRemainder(dividingBy: PersistentTextureRegistry.Chunk.itemsPerChunk)
                PersistentTextureRegistry.instance.chunks[chunkIndex].usages[indexInChunk] = newValue
            } else {
                if let baseResource = self.baseResource {
                    baseResource.usages = newValue
                } else {
                    TransientTextureRegistry.instances[self.transientRegistryIndex].usages[index] = newValue
                }
            }
        }
    }
    
    @inlinable
    public var baseResource : Resource? {
        get {
            let index = self.index
            if !self.isTextureView {
                return nil
            } else {
                return TransientTextureRegistry.instances[self.transientRegistryIndex].baseResources[index]
            }
        }
    }
    
    @inlinable
    public var textureViewBaseInfo : TextureViewBaseInfo? {
        let index = self.index
        if !self.isTextureView {
            return nil
        } else {
            return TransientTextureRegistry.instances[self.transientRegistryIndex].textureViewInfos[index]
        }
    }
    
    /// Returns whether the resource is known to currently be in use by the CPU or GPU.
    @inlinable
    public var isKnownInUse: Bool {
        guard self._usesPersistentRegistry else {
            return true
        }
        let (chunkIndex, indexInChunk) = self.index.quotientAndRemainder(dividingBy: PersistentTextureRegistry.Chunk.itemsPerChunk)
        let activeRenderGraphMask = UInt8.AtomicRepresentation.atomicLoad(at: PersistentTextureRegistry.instance.chunks[chunkIndex].activeRenderGraphs.advanced(by: indexInChunk), ordering: .relaxed)
        if activeRenderGraphMask != 0 {
            return true // The resource is still being used by a yet-to-be-submitted RenderGraph.
        }
        for queue in QueueRegistry.allQueues {
            if self[waitIndexFor: queue, accessType: .readWrite] > queue.lastCompletedCommand {
                return true
            }
        }
        return false
    }
    
    public func markAsUsed(activeRenderGraphMask: ActiveRenderGraphMask) {
        self.baseResource?.markAsUsed(activeRenderGraphMask: activeRenderGraphMask)
        self.heap?.markAsUsed(activeRenderGraphMask: activeRenderGraphMask)
        
        guard self._usesPersistentRegistry else {
            return
        }
        let (chunkIndex, indexInChunk) = self.index.quotientAndRemainder(dividingBy: PersistentTextureRegistry.Chunk.itemsPerChunk)
        UInt8.AtomicRepresentation.atomicLoadThenBitwiseOr(with: activeRenderGraphMask, at: PersistentTextureRegistry.instance.chunks[chunkIndex].activeRenderGraphs.advanced(by: indexInChunk), ordering: .relaxed)
    }
    
    public func dispose() {
        guard self._usesPersistentRegistry, self.isValid else {
            return
        }
        self.heap?.childResources.remove(Resource(self))
        PersistentTextureRegistry.instance.dispose(self)
    }
    
    @inlinable
    public var isValid : Bool {
        if self._usesPersistentRegistry {
            let (chunkIndex, indexInChunk) = self.index.quotientAndRemainder(dividingBy: PersistentTextureRegistry.Chunk.itemsPerChunk)
            return PersistentTextureRegistry.instance.chunks[chunkIndex].generations[indexInChunk] == self.generation
        } else {
            return TransientTextureRegistry.instances[self.transientRegistryIndex].generation == self.generation
        }
    }
    
    public static let invalid = Texture(descriptor: TextureDescriptor(type: .type2D, format: .r32Float, width: 1, height: 1, mipmapped: false, storageMode: .private, usage: .shaderRead), flags: .persistent)
    
}


extension Texture: CustomStringConvertible {
    public var description: String {
        return "Texture(handle: \(self.handle)) { \(self.label.map { "label: \($0), "} ?? "")descriptor: \(self.descriptor), stateFlags: \(self.stateFlags), flags: \(self.flags) }"
    }
}

@usableFromInline
final class DeferredBufferSlice {
    let closure : (Buffer) -> Void
    
    init(closure: @escaping (Buffer) -> Void) {
        self.closure = closure
    }
    
    func apply(_ buffer: Buffer) {
        self.closure(buffer)
    }
}
<|MERGE_RESOLUTION|>--- conflicted
+++ resolved
@@ -1,1743 +1,1683 @@
-//
-//  Resources.swift
-//  RenderAPI
-//
-//  Created by Joseph Bennett on 18/12/17.
-//
-
-import SubstrateUtilities
-import Atomics
-
-public enum ResourceType : UInt8 {
-    case buffer = 1
-    case texture
-    case heap
-    case sampler
-    case threadgroupMemory
-    case argumentBuffer
-    case argumentBufferArray
-    case imageblockData
-    case imageblock
-    case visibleFunctionTable
-    case primitiveAccelerationStructure
-    case instanceAccelerationStructure
-    case intersectionFunctionTable
-}
-
-/*!
- @abstract Points at which a fence may be waited on or signaled.
- @constant RenderStageVertex   All vertex work prior to rasterization has completed.
- @constant RenderStageFragment All rendering work has completed.
- */
-public struct RenderStages : OptionSet, Hashable {
-    
-    public let rawValue : UInt
-    
-    @inlinable
-    public init(rawValue: UInt) {
-        self.rawValue = rawValue
-    }
-    
-    public static var vertex: RenderStages = RenderStages(rawValue: 1 << 0)
-    public static var fragment: RenderStages = RenderStages(rawValue: 1 << 1)
-    
-    public static var compute: RenderStages = RenderStages(rawValue: 1 << 5)
-    public static var blit: RenderStages = RenderStages(rawValue: 1 << 6)
-    
-    public static var cpuBeforeRender: RenderStages = RenderStages(rawValue: 1 << 7)
-    
-    public var first : RenderStages {
-        switch (self.contains(.vertex), self.contains(.fragment)) {
-        case (true, _):
-            return .vertex
-        case (false, true):
-            return .fragment
-        default:
-            return self
-        }
-    }
-    
-    public var last : RenderStages {
-        switch (self.contains(.vertex), self.contains(.fragment)) {
-        case (_, true):
-            return .fragment
-        case (true, false):
-            return .vertex
-        default:
-            return self
-        }
-    }
-    
-    public func hash(into hasher: inout Hasher) {
-        hasher.combine(self.rawValue)
-    }
-}
-
-public struct ResourceFlags : OptionSet {
-    public let rawValue: UInt16
-    
-    @inlinable
-    public init(rawValue: UInt16) {
-        self.rawValue = rawValue
-    }
-    
-    public static let persistent = ResourceFlags(rawValue: 1 << 0)
-    public static let windowHandle = ResourceFlags(rawValue: 1 << 1)
-    public static let historyBuffer = ResourceFlags(rawValue: 1 << 2)
-    public static let externalOwnership = ResourceFlags(rawValue: (1 << 3) | (1 << 0))
-    public static let immutableOnceInitialised = ResourceFlags(rawValue: 1 << 4)
-    /// If this resource is a view into another resource.
-    public static let resourceView = ResourceFlags(rawValue: 1 << 5)
-}
-
-public struct ResourceStateFlags : OptionSet {
-    public let rawValue: UInt16
-    
-    @inlinable
-    public init(rawValue: UInt16) {
-        self.rawValue = rawValue
-    }
-    
-    public static let initialised = ResourceStateFlags(rawValue: 1 << 0)
-}
-
-public struct ResourceAccessType: OptionSet {
-    public let rawValue: UInt8
-    
-    public init(rawValue: UInt8) {
-        self.rawValue = rawValue
-    }
-    
-    public static let read = ResourceAccessType(rawValue: 1 << 0)
-    public static let write = ResourceAccessType(rawValue: 1 << 1)
-    public static let readWrite: ResourceAccessType = [.read, .write]
-}
-
-public enum ResourcePurgeableState {
-    case nonDiscardable
-    case discardable
-    case discarded
-}
-
-public typealias ActiveRenderGraphMask = UInt8
-
-public protocol ResourceProtocol : Hashable, Sendable {
-    init(handle: Handle)
-    func dispose()
-    
-    var handle: Handle { get }
-    var stateFlags: ResourceStateFlags { get nonmutating set }
-    
-    var usages: ChunkArray<ResourceUsage> { get nonmutating set }
-    
-    var label: String? { get nonmutating set }
-    var storageMode: StorageMode { get }
-    
-    /// The command buffer index on which to wait on a particular queue `queue` before it is safe to perform an access of type `type`.
-    subscript(waitIndexFor queue: Queue, accessType type: ResourceAccessType) -> UInt64 { get nonmutating set }
-    
-    /// Returns whether or not a resource handle represents a valid GPU resource.
-    /// A resource handle is valid if it is a transient resource that was allocated in the current frame
-    /// or is a persistent resource that has not been disposed.
-    var isValid: Bool { get }
-    
-    /// Returns whether the resource is known to currently be in use by the CPU or GPU.
-    var isKnownInUse: Bool { get }
-    
-    /// Marks the resource as being currently in use by `renderGraph`, ensuring that, if `dispose()` is called,
-    /// it will not get deallocated until after the `renderGraph` has completed.
-    func markAsUsed(by renderGraph: RenderGraph)
-    
-    func markAsUsed(activeRenderGraphMask: ActiveRenderGraphMask)
-    
-    var purgeableState: ResourcePurgeableState { get nonmutating set }
-    func updatePurgeableState(to: ResourcePurgeableState) -> ResourcePurgeableState
-}
-
-extension ResourceProtocol {
-    
-    @inlinable
-    public static func ==(lhs: Self, rhs: Self) -> Bool {
-        return lhs.handle == rhs.handle
-    }
-    
-    /// Destructive changes to purgeability will be applied once all pending GPU commands have completed,
-    /// while non-destructive changes will be applied immediately.
-    /// Note that using the resource after setting the purgeable state to discardable or discarded results in invalid behaviour.
-    public var purgeableState: ResourcePurgeableState {
-        get {
-            return RenderBackend.updatePurgeableState(for: Resource(self), to: nil)
-        }
-        nonmutating set {
-            _ = self.updatePurgeableState(to: newValue)
-        }
-    }
-    
-    /// Destructive changes to purgeability will be applied once all pending GPU commands have completed,
-    /// while non-destructive changes will be applied immediately.
-    /// Note that using the resource after setting the purgeable state to discardable or discarded results in invalid behaviour.
-    @discardableResult
-    public func updatePurgeableState(to: ResourcePurgeableState) -> ResourcePurgeableState {
-        let oldValue = RenderBackend.updatePurgeableState(for: Resource(self), to: to)
-        if to == .discarded || oldValue == .discarded {
-            self.discardContents()
-        }
-        return oldValue
-    }
-    
-    public func markAsUsed(by renderGraph: RenderGraph) {
-        self.markAsUsed(activeRenderGraphMask: 1 << renderGraph.queue.index)
-    }
-    
-    public var backingResource: Any? {
-        return RenderBackend.backingResource(self)
-    }
-}
-
-public struct Resource : ResourceProtocol, Hashable {
-    @usableFromInline let _handle : UnsafeRawPointer
-    @inlinable public var handle : Handle { return UInt64(UInt(bitPattern: _handle)) }
-    
-    @inlinable
-    public init<R : ResourceProtocol>(_ resource: R) {
-        self._handle = UnsafeRawPointer(bitPattern: UInt(resource.handle))!
-    }
-    
-    @inlinable
-    public init(handle: Handle) {
-        assert(ResourceType(rawValue: ResourceType.RawValue(truncatingIfNeeded: handle.bits(in: Self.typeBitsRange))) != nil)
-        self._handle = UnsafeRawPointer(bitPattern: UInt(handle))!
-    }
-    
-    @inlinable
-    public var buffer : Buffer? {
-        if self.type == .buffer {
-            return Buffer(handle: self.handle)
-        } else {
-            return nil
-        }
-    }
-    
-    @inlinable
-    public var texture : Texture? {
-        if self.type == .texture {
-            return Texture(handle: self.handle)
-        } else {
-            return nil
-        }
-    }
-    
-    @inlinable
-    public var argumentBuffer : ArgumentBuffer? {
-        if self.type == .argumentBuffer {
-            return ArgumentBuffer(handle: self.handle)
-        } else {
-            return nil
-        }
-    }
-    
-    @inlinable
-    public var argumentBufferArray : ArgumentBufferArray? {
-        if self.type == .argumentBufferArray {
-            return ArgumentBufferArray(handle: self.handle)
-        } else {
-            return nil
-        }
-    }
-    
-    @inlinable
-    public var heap : Heap? {
-        if self.type == .heap {
-            return Heap(handle: self.handle)
-        } else {
-            return nil
-        }
-    }
-    
-    @inlinable
-    public var stateFlags: ResourceStateFlags {
-        get {
-            switch self.type {
-            case .buffer:
-                return Buffer(handle: self.handle).stateFlags
-            case .texture:
-                return Texture(handle: self.handle).stateFlags
-            case .argumentBuffer:
-                return ArgumentBuffer(handle: self.handle).stateFlags
-            case .argumentBufferArray:
-                return ArgumentBufferArray(handle: self.handle).stateFlags
-            default:
-                fatalError()
-            }
-        }
-        nonmutating set {
-            switch self.type {
-            case .buffer:
-                Buffer(handle: self.handle).stateFlags = newValue
-            case .texture:
-                Texture(handle: self.handle).stateFlags = newValue
-            case .argumentBuffer:
-                ArgumentBuffer(handle: self.handle).stateFlags = newValue
-            case .argumentBufferArray:
-                ArgumentBufferArray(handle: self.handle).stateFlags = newValue
-            default:
-                fatalError()
-            }
-        }
-    }
-    
-    @inlinable
-    public var storageMode: StorageMode {
-        get {
-            switch self.type {
-            case .buffer:
-                return Buffer(handle: self.handle).storageMode
-            case .texture:
-                return Texture(handle: self.handle).storageMode
-            case .argumentBuffer:
-                return ArgumentBuffer(handle: self.handle).storageMode
-            case .argumentBufferArray:
-                return ArgumentBufferArray(handle: self.handle).storageMode
-            default:
-                fatalError()
-            }
-        }
-    }
-    
-    @inlinable
-    public var label: String? {
-        get {
-            switch self.type {
-            case .buffer:
-                return Buffer(handle: self.handle).label
-            case .texture:
-                return Texture(handle: self.handle).label
-            case .argumentBuffer:
-                return ArgumentBuffer(handle: self.handle).label
-            case .argumentBufferArray:
-                return ArgumentBufferArray(handle: self.handle).label
-            default:
-                fatalError()
-            }
-        }
-        nonmutating set {
-            switch self.type {
-            case .buffer:
-                Buffer(handle: self.handle).label = newValue
-            case .texture:
-                Texture(handle: self.handle).label = newValue
-            case .argumentBuffer:
-                ArgumentBuffer(handle: self.handle).label = newValue
-            case .argumentBufferArray:
-                ArgumentBufferArray(handle: self.handle).label = newValue
-            default:
-                fatalError()
-            }
-        }
-    }
-    
-    @inlinable
-    public subscript(waitIndexFor queue: Queue, accessType type: ResourceAccessType) -> UInt64 {
-        get {
-            switch self.type {
-            case .buffer:
-                return Buffer(handle: self.handle)[waitIndexFor: queue, accessType: type]
-            case .texture:
-                return Texture(handle: self.handle)[waitIndexFor: queue, accessType: type]
-            case .argumentBuffer:
-                return ArgumentBuffer(handle: self.handle)[waitIndexFor: queue, accessType: type]
-            case .argumentBufferArray:
-                return ArgumentBufferArray(handle: self.handle)[waitIndexFor: queue, accessType: type]
-            default:
-                return 0
-            }
-        }
-        nonmutating set {
-            switch self.type {
-            case .buffer:
-                Buffer(handle: self.handle)[waitIndexFor: queue, accessType: type] = newValue
-            case .texture:
-                Texture(handle: self.handle)[waitIndexFor: queue, accessType: type] = newValue
-            case .argumentBuffer:
-                ArgumentBuffer(handle: self.handle)[waitIndexFor: queue, accessType: type] = newValue
-            case .argumentBufferArray:
-                ArgumentBufferArray(handle: self.handle)[waitIndexFor: queue, accessType: type] = newValue
-            default:
-                fatalError()
-            }
-        }
-    }
-    
-    @inlinable
-    public var usages: ChunkArray<ResourceUsage> {
-        get {
-            switch self.type {
-            case .buffer:
-                return Buffer(handle: self.handle).usages
-            case .texture:
-                return Texture(handle: self.handle).usages
-            case .argumentBuffer:
-                return ArgumentBuffer(handle: self.handle).usages
-            default:
-                return ChunkArray()
-            }
-        }
-        nonmutating set {
-            switch self.type {
-            case .buffer:
-                Buffer(handle: self.handle).usages = newValue
-            case .texture:
-                Texture(handle: self.handle).usages = newValue
-            case .argumentBuffer:
-                ArgumentBuffer(handle: self.handle).usages = newValue
-            default:
-                fatalError()
-            }
-        }
-    }
-    
-    @inlinable
-    public var isKnownInUse: Bool {
-        switch self.type {
-        case .buffer:
-            return Buffer(handle: self.handle).isKnownInUse
-        case .texture:
-            return Texture(handle: self.handle).isKnownInUse
-        case .argumentBuffer:
-            return ArgumentBuffer(handle: self.handle).isKnownInUse
-        case .argumentBufferArray:
-            return ArgumentBufferArray(handle: self.handle).isKnownInUse
-        case .heap:
-            return Heap(handle: self.handle).isKnownInUse
-        default:
-            fatalError()
-        }
-    }
-    
-    @inlinable
-    public var isValid: Bool {
-        switch self.type {
-        case .buffer:
-            return Buffer(handle: self.handle).isValid
-        case .texture:
-            return Texture(handle: self.handle).isValid
-        case .argumentBuffer:
-            return ArgumentBuffer(handle: self.handle).isValid
-        case .argumentBufferArray:
-            return ArgumentBufferArray(handle: self.handle).isValid
-        case .heap:
-            return Heap(handle: self.handle).isValid
-        default:
-            fatalError()
-        }
-    }
-    
-    @inlinable
-    public var baseResource: Resource? {
-        get {
-            switch self.type {
-            case .texture:
-                return Texture(handle: self.handle).baseResource
-            default:
-                return nil
-            }
-        }
-    }
-    
-    public func markAsUsed(activeRenderGraphMask: ActiveRenderGraphMask) {
-        switch self.type {
-        case .buffer:
-            Buffer(handle: self.handle).markAsUsed(activeRenderGraphMask: activeRenderGraphMask)
-        case .texture:
-            Texture(handle: self.handle).markAsUsed(activeRenderGraphMask: activeRenderGraphMask)
-        case .argumentBuffer:
-            ArgumentBuffer(handle: self.handle).markAsUsed(activeRenderGraphMask: activeRenderGraphMask)
-        case .argumentBufferArray:
-            ArgumentBufferArray(handle: self.handle).markAsUsed(activeRenderGraphMask: activeRenderGraphMask)
-        case .heap:
-            Heap(handle: self.handle).markAsUsed(activeRenderGraphMask: activeRenderGraphMask)
-        default:
-            break
-        }
-    }
-    
-    @inlinable
-    public func dispose() {
-        switch self.type {
-        case .buffer:
-            Buffer(handle: self.handle).dispose()
-        case .texture:
-            Texture(handle: self.handle).dispose()
-        case .argumentBuffer:
-            ArgumentBuffer(handle: self.handle).dispose()
-        case .argumentBufferArray:
-            ArgumentBufferArray(handle: self.handle).dispose()
-        case .heap:
-            Heap(handle: self.handle).dispose()
-        default:
-            break
-        }
-    }
-}
-
-extension Resource: CustomStringConvertible {
-    public var description: String {
-        switch self.type {
-        case .buffer:
-            return Buffer(handle: self.handle).description
-        case .texture:
-            return Texture(handle: self.handle).description
-        case .argumentBuffer:
-            return ArgumentBuffer(handle: self.handle).description
-        case .argumentBufferArray:
-            return ArgumentBufferArray(handle: self.handle).description
-        case .heap:
-            return Heap(handle: self.handle).description
-        default:
-            return "Resource(type: \(self.type), index: \(self.index), flags: \(self.flags))"
-        }
-    }
-}
-
-extension Resource : CustomHashable {
-    public var customHashValue : Int {
-        return self.hashValue
-    }
-}
-
-extension ResourceProtocol {
-    public typealias Handle = UInt64
-    
-    @inlinable
-    public static var typeBitsRange : Range<Int> { return 56..<64 }
-    
-    @inlinable
-    public static var flagBitsRange : Range<Int> { return 40..<56 }
-    
-    @inlinable
-    public static var generationBitsRange : Range<Int> { return 32..<40 }
-    
-    @inlinable
-    public static var transientRegistryIndexBitsRange : Range<Int> { return 28..<32 }
-    
-    @inlinable
-    public static var indexBitsRange : Range<Int> { return 0..<28 }
-    
-    @inlinable
-    public var type : ResourceType {
-        return ResourceType(rawValue: ResourceType.RawValue(truncatingIfNeeded: self.handle.bits(in: Self.typeBitsRange)))!
-    }
-    
-    @inlinable
-    public var flags : ResourceFlags {
-        return ResourceFlags(rawValue: ResourceFlags.RawValue(truncatingIfNeeded: self.handle.bits(in: Self.flagBitsRange)))
-    }
-    
-    @inlinable
-    public var generation : UInt8 {
-        return UInt8(truncatingIfNeeded: self.handle.bits(in: Self.generationBitsRange))
-    }
-    
-    @inlinable
-    public var transientRegistryIndex : Int {
-        return Int(self.handle.bits(in: Self.transientRegistryIndexBitsRange))
-    }
-    
-    @inlinable
-    public var index : Int {
-        return Int(truncatingIfNeeded: self.handle.bits(in: Self.indexBitsRange))
-    }
-    
-    @inlinable
-    public var _usesPersistentRegistry : Bool {
-        if self.flags.contains(.persistent) || self.flags.contains(.historyBuffer) {
-            return true
-        } else {
-            return false
-        }
-    }
-    
-    @inlinable
-    public func markAsInitialised() {
-        self.stateFlags.formUnion(.initialised)
-    }
-    
-    @inlinable
-    public func discardContents() {
-        self.stateFlags.remove(.initialised)
-    }
-    
-    @inlinable
-    public var isTextureView : Bool {
-        return self.flags.contains(.resourceView)
-    }
-    
-    @inlinable
-    public var usages : ChunkArray<ResourceUsage> {
-        get {
-            return ChunkArray()
-        }
-        nonmutating set {
-            fatalError()
-        }
-    }
-    
-    @inlinable
-    public subscript(waitIndexFor queue: Queue, accessType type: ResourceAccessType) -> UInt64 {
-        get {
-            return 0
-        }
-        nonmutating set {
-            fatalError()
-        }
-    }
-    
-    public func checkHasCPUAccess(accessType: ResourceAccessType) {
-        if self.flags.contains(.persistent) { return }
-        
-        for queue in QueueRegistry.allQueues {
-            let waitIndex = self[waitIndexFor: queue, accessType: accessType]
-            precondition(queue.lastCompletedCommand >= waitIndex, "Resource \(self) is not accessible by the CPU for access type: \(accessType); use withContentsAsync or withMutableContentsAsync instead.")
-        }
-    }
-    
-    public func waitForCPUAccess(accessType: ResourceAccessType) async {
-        guard self.flags.contains(.persistent) else { return }
-        if !self.stateFlags.contains(.initialised) { return }
-        
-        for queue in QueueRegistry.allQueues {
-            let waitIndex = self[waitIndexFor: queue, accessType: accessType]
-<<<<<<< HEAD
-            await queue.waitForCommandCompletion(waitIndex)
-=======
-            queue.waitForCommandCompletion(waitIndex)
->>>>>>> 15eb18ba
-        }
-    }
-    
-    @inlinable
-    public var stateFlags : ResourceStateFlags {
-        get {
-            return []
-        }
-        nonmutating set {
-            _ = newValue
-        }
-    }
-}
-
-public struct Heap : ResourceProtocol {
-    @usableFromInline let _handle : UnsafeRawPointer
-    @inlinable public var handle : Handle { return UInt64(UInt(bitPattern: _handle)) }
-    
-    @inlinable
-    public init(handle: Handle) {
-        assert(Resource(handle: handle).type == .heap)
-        self._handle = UnsafeRawPointer(bitPattern: UInt(handle))!
-    }
-    
-    @inlinable
-    public init?(size: Int, type: HeapType = .automaticPlacement, storageMode: StorageMode = .managed, cacheMode: CPUCacheMode = .defaultCache) {
-        self.init(descriptor: HeapDescriptor(size: size, type: type, storageMode: storageMode, cacheMode: cacheMode))
-    }
-    
-    @inlinable
-    public init?(descriptor: HeapDescriptor) {
-        let flags : ResourceFlags = .persistent
-        
-        let index = HeapRegistry.instance.allocate(descriptor: descriptor)
-        let handle = index | (UInt64(flags.rawValue) << Self.flagBitsRange.lowerBound) | (UInt64(ResourceType.heap.rawValue) << Self.typeBitsRange.lowerBound)
-        self._handle = UnsafeRawPointer(bitPattern: UInt(handle))!
-        
-        if !RenderBackend.materialiseHeap(self) {
-            self.dispose()
-            return nil
-        }
-    }
-    
-    @inlinable
-    public var size : Int {
-        return self.descriptor.size
-    }
-    
-    public var usedSize: Int {
-        return RenderBackend.usedSize(for: self)
-    }
-    
-    public var currentAllocatedSize: Int {
-        return RenderBackend.currentAllocatedSize(for: self)
-    }
-    
-    public func maxAvailableSize(forAlignment alignment: Int) -> Int {
-        return RenderBackend.maxAvailableSize(forAlignment: alignment, in: self)
-    }
-    
-    @inlinable
-    public internal(set) var descriptor : HeapDescriptor {
-        get {
-            let (chunkIndex, indexInChunk) = self.index.quotientAndRemainder(dividingBy: HeapRegistry.Chunk.itemsPerChunk)
-            return HeapRegistry.instance.chunks[chunkIndex].descriptors[indexInChunk]
-        }
-        nonmutating set {
-            let (chunkIndex, indexInChunk) = self.index.quotientAndRemainder(dividingBy: HeapRegistry.Chunk.itemsPerChunk)
-            HeapRegistry.instance.chunks[chunkIndex].descriptors[indexInChunk] = newValue
-        }
-    }
-    
-    @inlinable
-    public var storageMode: StorageMode {
-        return self.descriptor.storageMode
-    }
-    
-    @inlinable
-    public var cacheMode: CPUCacheMode {
-        return self.descriptor.cacheMode
-    }
-    
-    @inlinable
-    public var label : String? {
-        get {
-            let (chunkIndex, indexInChunk) = self.index.quotientAndRemainder(dividingBy: HeapRegistry.Chunk.itemsPerChunk)
-            return HeapRegistry.instance.chunks[chunkIndex].labels[indexInChunk]
-        }
-        nonmutating set {
-            let (chunkIndex, indexInChunk) = self.index.quotientAndRemainder(dividingBy: HeapRegistry.Chunk.itemsPerChunk)
-            HeapRegistry.instance.chunks[chunkIndex].labels[indexInChunk] = newValue
-            RenderBackend.updateLabel(on: self)
-        }
-    }
-    
-    /// Returns whether the resource is known to currently be in use by the CPU or GPU.
-    @inlinable
-    public var isKnownInUse: Bool {
-        guard self._usesPersistentRegistry else {
-            return true
-        }
-        let (chunkIndex, indexInChunk) = self.index.quotientAndRemainder(dividingBy: HeapRegistry.Chunk.itemsPerChunk)
-        let activeRenderGraphMask = UInt8.AtomicRepresentation.atomicLoad(at: HeapRegistry.instance.chunks[chunkIndex].activeRenderGraphs.advanced(by: indexInChunk), ordering: .relaxed)
-        if activeRenderGraphMask != 0 {
-            return true // The resource is still being used by a yet-to-be-submitted RenderGraph.
-        }
-        return false
-    }
-    
-    public func markAsUsed(activeRenderGraphMask: ActiveRenderGraphMask) {
-        guard self._usesPersistentRegistry else {
-            return
-        }
-        let (chunkIndex, indexInChunk) = self.index.quotientAndRemainder(dividingBy: HeapRegistry.Chunk.itemsPerChunk)
-        UInt8.AtomicRepresentation.atomicLoadThenBitwiseOr(with: activeRenderGraphMask, at: HeapRegistry.instance.chunks[chunkIndex].activeRenderGraphs.advanced(by: indexInChunk), ordering: .relaxed)
-    }
-    
-    public var childResources: Set<Resource> {
-        _read {
-            guard self.isValid else {
-                yield []
-                return
-            }
-            
-            HeapRegistry.instance.lock.lock()
-            let (chunkIndex, indexInChunk) = self.index.quotientAndRemainder(dividingBy: HeapRegistry.Chunk.itemsPerChunk)
-            yield HeapRegistry.instance.chunks[chunkIndex].childResources[indexInChunk]
-            HeapRegistry.instance.lock.unlock()
-        }
-        nonmutating _modify {
-            guard self.isValid else {
-                var resources = Set<Resource>()
-                yield &resources
-                return
-            }
-            
-            HeapRegistry.instance.lock.lock()
-            let (chunkIndex, indexInChunk) = self.index.quotientAndRemainder(dividingBy: HeapRegistry.Chunk.itemsPerChunk)
-            yield &HeapRegistry.instance.chunks[chunkIndex].childResources[indexInChunk]
-            HeapRegistry.instance.lock.unlock()
-        }
-    }
-    
-    public func dispose() {
-        guard self._usesPersistentRegistry, self.isValid else {
-            return
-        }
-        HeapRegistry.instance.dispose(self)
-    }
-    
-    @inlinable
-    public var isValid : Bool {
-        let (chunkIndex, indexInChunk) = self.index.quotientAndRemainder(dividingBy: HeapRegistry.Chunk.itemsPerChunk)
-        return HeapRegistry.instance.chunks[chunkIndex].generations[indexInChunk] == self.generation
-    }
-}
-
-extension Heap: CustomStringConvertible {
-    public var description: String {
-        return "Heap(handle: \(self.handle)) { \(self.label.map { "label: \($0), "} ?? "")descriptor: \(self.descriptor), flags: \(self.flags) }"
-    }
-}
-
-
-/// `Buffer` represents a contiguous block of untyped GPU-visible memory.
-/// Whenever data is accessed or written on the GPU, it is represented in Swift CPU code as a `Buffer`.
-///
-/// By default, `Buffer`s are transient and associated with a particular (usually the currently-executing) `RenderGraph`.
-/// They are given backing GPU memory when the `RenderGraph` executes and are invalidated once the `RenderGraph`
-/// has been submitted to the GPU. This is a useful default when passing data to the GPU that changes per frame.
-///
-/// If a `Buffer` needs to persist across multiple frames, `ResourceFlags.persistent` must be passed to its initialiser;
-/// persistent buffers are created immediately and are valid until `Buffer.dispose()` is called on the buffer instance.
-/// Note that `Buffer`s are _not_ reference-counted; you must manually manage their lifetime.
-public struct Buffer : ResourceProtocol {
-    public struct TextureViewDescriptor {
-        public var descriptor : TextureDescriptor
-        public var offset : Int
-        public var bytesPerRow : Int
-        
-        @inlinable
-        public init(descriptor: TextureDescriptor, offset: Int, bytesPerRow: Int) {
-            self.descriptor = descriptor
-            self.offset = offset
-            self.bytesPerRow = bytesPerRow
-        }
-    }
-    
-    @usableFromInline let _handle : UnsafeRawPointer
-    @inlinable public var handle : Handle { return UInt64(UInt(bitPattern: _handle)) }
-    
-    /// Retrieves a `Buffer` from an existing valid `Buffer` handle.
-    ///
-    /// - Parameter handle: the handle for the buffer to retrieve.
-    @inlinable
-    public init(handle: Handle) {
-        assert(Resource(handle: handle).type == .buffer)
-        self._handle = UnsafeRawPointer(bitPattern: UInt(handle))!
-    }
-<<<<<<< HEAD
-=======
-    
-    @available(*, deprecated, renamed: "init(length:storageMode:cacheMode:usage:bytes:renderGraph:flags:)")
-    @inlinable
-    public init(length: Int, storageMode: StorageMode = .managed, cacheMode: CPUCacheMode = .defaultCache, usage: BufferUsage = .unknown, bytes: UnsafeRawPointer? = nil, frameGraph: RenderGraph?, flags: ResourceFlags = []) {
-        self.init(length: length, storageMode: storageMode, cacheMode: cacheMode, usage: usage, bytes: bytes, renderGraph: frameGraph, flags: flags)
-    }
->>>>>>> 15eb18ba
-    
-    /// Creates a new GPU-visible buffer.
-    ///
-    /// - Parameter length: The minimum length, in bytes, of the buffer's allocation.
-    /// - Parameter storageMode: The storage mode for the buffer, representing the pool of memory from which the buffer should be allocated.
-    /// - Parameter cacheMode: The CPU cache mode for the created buffer, if it is CPU-visible. Write-combined buffers _may_ have better write performance from the CPU but will have considerable overhead when being read by the CPU.
-    /// - Parameter usage: The ways in which the created buffer will be used by the GPU. Only required for persistent or history buffers; transient buffers will infer their usage.
-    /// - Parameter bytes: `length` bytes to optionally copy to the buffer. The buffer must be CPU-visible, and it must either be persistent or be created during `RenderGraph` execution.
-    /// - Parameter renderGraph: The render graph that this buffer will be used with, if this is a transient buffer. Only necessary for transient buffers created outside of `RenderGraph` execution (e.g. in a render pass' `init` method).
-    /// - Parameter flags: The flags with which to create the buffer; for example, `ResourceFlags.persistent` for a persistent buffer.
-    /// - SeeAlso: `init(descriptor:renderGraph:flags)`
-    @inlinable
-    public init(length: Int, storageMode: StorageMode = .managed, cacheMode: CPUCacheMode = .defaultCache, usage: BufferUsage = .unknown, bytes: UnsafeRawPointer? = nil, renderGraph: RenderGraph? = nil, flags: ResourceFlags = []) {
-        self.init(descriptor: BufferDescriptor(length: length, storageMode: storageMode, cacheMode: cacheMode, usage: usage), bytes: bytes, renderGraph: renderGraph, flags: flags)
-    }
-    
-    @available(*, deprecated, renamed: "init(descriptor:renderGraph:flags:)")
-    @inlinable
-    public init(descriptor: BufferDescriptor, frameGraph: RenderGraph?, flags: ResourceFlags = []) {
-        self.init(descriptor: descriptor, renderGraph: frameGraph, flags: flags)
-    }
-    
-    /// Creates a new GPU-visible buffer.
-    ///
-    /// - Parameter descriptor: The descriptor representing the properties with which the buffer should be created.
-    /// - Parameter renderGraph: The render graph that this buffer will be used with, if this is a transient buffer. Only necessary for transient buffers created outside of `RenderGraph` execution (e.g. in a render pass' `init` method).
-    /// - Parameter flags: The flags with which to create the buffer; for example, `ResourceFlags.persistent` for a persistent buffer.
-    @inlinable
-    public init(descriptor: BufferDescriptor, renderGraph: RenderGraph? = nil, flags: ResourceFlags = []) {
-        let index : UInt64
-        if flags.contains(.persistent) || flags.contains(.historyBuffer) {
-            index = PersistentBufferRegistry.instance.allocate(descriptor: descriptor, heap: nil, flags: flags)
-        } else {
-            guard let renderGraph = renderGraph ?? RenderGraph.activeRenderGraph else {
-                fatalError("The RenderGraph must be specified for transient resources created outside of a render pass' execute() method.")
-            }
-<<<<<<< HEAD
-=======
-            precondition(renderGraph.transientRegistryIndex >= 0, "Transient resources are not supported on the RenderGraph \(renderGraph)")
->>>>>>> 15eb18ba
-            index = TransientBufferRegistry.instances[renderGraph.transientRegistryIndex].allocate(descriptor: descriptor, flags: flags)
-        }
-        
-        let handle = index | (UInt64(flags.rawValue) << Self.flagBitsRange.lowerBound) | (UInt64(ResourceType.buffer.rawValue) << Self.typeBitsRange.lowerBound)
-        self._handle = UnsafeRawPointer(bitPattern: UInt(handle))!
-        
-        if self.flags.contains(.persistent) {
-            assert(!descriptor.usageHint.isEmpty, "Persistent resources must explicitly specify their usage.")
-            let didAllocate = RenderBackend.materialisePersistentBuffer(self)
-            assert(didAllocate, "Allocation failed for persistent buffer \(self)")
-            if !didAllocate { self.dispose() }
-        }
-    }
-    
-    @available(*, deprecated, renamed: "init(descriptor:bytes:renderGraph:flags:)")
-    @inlinable
-    public init(descriptor: BufferDescriptor, bytes: UnsafeRawPointer?, frameGraph: RenderGraph?, flags: ResourceFlags = []) {
-        self.init(descriptor: descriptor, bytes: bytes, renderGraph: frameGraph, flags: flags)
-    }
-    
-    /// Creates a new GPU-visible buffer.
-    ///
-    /// - Parameter descriptor: The descriptor representing the properties with which the buffer should be created.
-    /// - Parameter bytes: `length` bytes to optionally copy to the buffer. The buffer must be CPU-visible, and it must either be persistent or be created during `RenderGraph` execution.
-    /// - Parameter renderGraph: The render graph that this buffer will be used with, if this is a transient buffer. Only necessary for transient buffers created outside of `RenderGraph` execution (e.g. in a render pass' `init` method).
-    /// - Parameter flags: The flags with which to create the buffer; for example, `ResourceFlags.persistent` for a persistent buffer.
-    @inlinable
-    public init(descriptor: BufferDescriptor, bytes: UnsafeRawPointer?, renderGraph: RenderGraph? = nil, flags: ResourceFlags = []) {
-        self.init(descriptor: descriptor, renderGraph: renderGraph, flags: flags)
-        
-        if let bytes = bytes {
-            assert(self.descriptor.storageMode != .private)
-            self.withMutableContents { contents, _ in contents.copyMemory(from: UnsafeRawBufferPointer(start: bytes, count: descriptor.length)) }
-        }
-    }
-    
-    /// Suballocates a new persistent GPU-visible buffer from the provided heap.
-    ///
-    /// - Parameter length: The minimum length, in bytes, of the buffer's allocation.
-    /// - Parameter usage: The ways in which the created buffer will be used by the GPU.
-    /// - Parameter bytes: `length` bytes to optionally copy to the buffer. The buffer must be CPU-visible (i.e. allocated from a CPU-visible heap).
-    /// - Parameter heap: The `Heap` from which to suballocate the buffer's memory.
-    /// - Parameter flags: The flags with which to create the buffer. Must include `ResourceFlags.persistent`.
-    /// - Returns: nil if the buffer could not be created (e.g. there is not enough unfragmented available space on the heap).
-    @inlinable
-    public init?(length: Int, usage: BufferUsage = .unknown, bytes: UnsafeRawPointer? = nil, heap: Heap, flags: ResourceFlags = [.persistent]) {
-        self.init(descriptor: BufferDescriptor(length: length, storageMode: heap.storageMode, cacheMode: heap.cacheMode, usage: usage), bytes: bytes, heap: heap, flags: flags)
-    }
-    
-    /// Suballocates a new persistent GPU-visible buffer from the provided heap.
-    ///
-    /// - Parameter descriptor: The descriptor representing the properties with which the buffer should be created. Properties which are already specified by the heap are ignored.
-    /// - Parameter heap: The `Heap` from which to suballocate the buffer's memory.
-    /// - Parameter flags: The flags with which to create the buffer. Must include `ResourceFlags.persistent`.
-    /// - Returns: nil if the buffer could not be created (e.g. there is not enough unfragmented available space on the heap).
-    @inlinable
-    public init?(descriptor: BufferDescriptor, bytes: UnsafeRawPointer? = nil, heap: Heap, flags: ResourceFlags = [.persistent]) {
-        assert(flags.contains(.persistent), "Heap-allocated resources must be persistent.")
-        assert(!descriptor.usageHint.isEmpty, "Persistent resources must explicitly specify their usage.")
-        
-        let index = PersistentBufferRegistry.instance.allocate(descriptor: descriptor, heap: heap, flags: flags)
-        let handle = index | (UInt64(flags.rawValue) << Self.flagBitsRange.lowerBound) | (UInt64(ResourceType.buffer.rawValue) << Self.typeBitsRange.lowerBound)
-        self._handle = UnsafeRawPointer(bitPattern: UInt(handle))!
-        
-        if !RenderBackend.materialisePersistentBuffer(self) {
-            self.dispose()
-            return nil
-        }
-        
-        heap.childResources.insert(Resource(self))
-        
-        
-        if let bytes = bytes {
-            assert(self.descriptor.storageMode != .private)
-            self.withMutableContents { contents, _ in contents.copyMemory(from: UnsafeRawBufferPointer(start: bytes, count: descriptor.length)) }
-        }
-    }
-    
-    @inlinable
-    public func withContents<A>(_ perform: (UnsafeRawBufferPointer) /* async */ throws -> A) /* reasync */ rethrows -> A {
-<<<<<<< HEAD
-        self.checkHasCPUAccess(accessType: .read)
-        let contents = RenderBackend.bufferContents(for: self, range: self.range)
-        return try /* await */perform(UnsafeRawBufferPointer(start: UnsafeRawPointer(contents), count: self.length))
-=======
-        self.waitForCPUAccess(accessType: .read)
-        let contents = RenderBackend.bufferContents(for: self, range: self.range)
-        return try /* await */perform(UnsafeRawBufferPointer(start: UnsafeRawPointer(contents), count: self.length))
-    }
-    
-    @inlinable
-    public func withContents<A>(range: Range<Int>, _ perform: (UnsafeRawBufferPointer) /* async */ throws -> A) /* reasync */ rethrows -> A {
-        self.waitForCPUAccess(accessType: .read)
-        let contents = RenderBackend.bufferContents(for: self, range: range)
-        return try /* await */perform(UnsafeRawBufferPointer(start: UnsafeRawPointer(contents), count: range.count))
-    }
-    
-    @inlinable
-    public func withMutableContents<A>(_ perform: (_ buffer: UnsafeMutableRawBufferPointer, _ modifiedRange: inout Range<Int>) /* async */ throws -> A) /* reasync */ rethrows -> A {
-        self.waitForCPUAccess(accessType: .readWrite)
-        let contents = RenderBackend.bufferContents(for: self, range: self.range)
-        var modifiedRange = self.range
-        
-        let result = try /* await */perform(UnsafeMutableRawBufferPointer(start: UnsafeMutableRawPointer(contents), count: self.length), &modifiedRange)
-        
-        RenderBackend.buffer(self, didModifyRange: modifiedRange)
-        self.stateFlags.formUnion(.initialised)
-        return result
-    }
-    
-    @inlinable
-    public func withMutableContents<A>(range: Range<Int>, _ perform: (_ buffer: UnsafeMutableRawBufferPointer, _ modifiedRange: inout Range<Int>) /* async */ throws -> A) /*reasync */rethrows -> A {
-        self.waitForCPUAccess(accessType: .readWrite)
-        let contents = RenderBackend.bufferContents(for: self, range: range)
-        var modifiedRange = range
-        
-        let result = try /* await */perform(UnsafeMutableRawBufferPointer(start: UnsafeMutableRawPointer(contents), count: range.count), &modifiedRange)
-        
-        RenderBackend.buffer(self, didModifyRange: modifiedRange)
-        self.stateFlags.formUnion(.initialised)
-        return result
-    }
-    
-    @inlinable
-    public subscript(range: Range<Int>) -> RawBufferSlice {
-        return self[range, accessType: .readWrite]
->>>>>>> 15eb18ba
-    }
-    
-    @inlinable
-    public func withContents<A>(range: Range<Int>, _ perform: (UnsafeRawBufferPointer) /* async */ throws -> A) /* reasync */ rethrows -> A {
-        self.checkHasCPUAccess(accessType: .read)
-        let contents = RenderBackend.bufferContents(for: self, range: range)
-        return try /* await */perform(UnsafeRawBufferPointer(start: UnsafeRawPointer(contents), count: range.count))
-    }
-    
-    @inlinable
-    public func withMutableContents<A>(_ perform: (_ buffer: UnsafeMutableRawBufferPointer, _ modifiedRange: inout Range<Int>) /* async */ throws -> A) /* reasync */ rethrows -> A {
-        self.checkHasCPUAccess(accessType: .readWrite)
-        let contents = RenderBackend.bufferContents(for: self, range: self.range)
-        var modifiedRange = self.range
-        
-        let result = try /* await */perform(UnsafeMutableRawBufferPointer(start: UnsafeMutableRawPointer(contents), count: self.length), &modifiedRange)
-        
-        RenderBackend.buffer(self, didModifyRange: modifiedRange)
-        self.stateFlags.formUnion(.initialised)
-        return result
-    }
-    
-    @inlinable
-    public func withMutableContents<A>(range: Range<Int>, _ perform: (_ buffer: UnsafeMutableRawBufferPointer, _ modifiedRange: inout Range<Int>) /* async */ throws -> A) /*reasync */rethrows -> A {
-        self.checkHasCPUAccess(accessType: .readWrite)
-        let contents = RenderBackend.bufferContents(for: self, range: range)
-        var modifiedRange = range
-        
-        let result = try /* await */perform(UnsafeMutableRawBufferPointer(start: UnsafeMutableRawPointer(contents), count: range.count), &modifiedRange)
-        
-        RenderBackend.buffer(self, didModifyRange: modifiedRange)
-        self.stateFlags.formUnion(.initialised)
-        return result
-    }
-    
-    @inlinable
-    public func withContentsAsync(_ perform: @escaping (UnsafeRawBufferPointer) /* async */ -> Void) async {
-        await self.waitForCPUAccess(accessType: .read)
-        if let contents = RenderBackend.bufferContents(for: self, range: self.range) {
-            perform(UnsafeRawBufferPointer(start: UnsafeRawPointer(contents), count: self.length))
-        } else {
-            self._deferredSliceActions.append(DeferredBufferSlice(closure: { $0.withContents(perform) }))
-        }
-    }
-    
-    @inlinable
-    public func withContentsAsync(range: Range<Int>, _ perform: @escaping (UnsafeRawBufferPointer) -> Void) async {
-        await self.waitForCPUAccess(accessType: .read)
-        if let contents = RenderBackend.bufferContents(for: self, range: range) {
-            perform(UnsafeRawBufferPointer(start: UnsafeRawPointer(contents), count: range.count))
-        } else {
-            self._deferredSliceActions.append(DeferredBufferSlice(closure: { $0.withContents(range: range, perform) }))
-        }
-    }
-    
-    @inlinable
-    public func withMutableContentsAsync(_ perform: @escaping (_ buffer: UnsafeMutableRawBufferPointer, _ modifiedRange: inout Range<Int>) /* async */ -> Void) async {
-        await self.waitForCPUAccess(accessType: .readWrite)
-        if let _ = RenderBackend.bufferContents(for: self, range: self.range) {
-            self.withMutableContents(perform)
-        } else {
-            self._deferredSliceActions.append(DeferredBufferSlice(closure: { $0.withMutableContents(range: range, perform) }))
-        }
-    }
-    
-    @inlinable
-    public func withMutableContentsAsync(range: Range<Int>, _ perform: @escaping (_ buffer: UnsafeMutableRawBufferPointer, _ modifiedRange: inout Range<Int>) -> Void) async {
-        await self.waitForCPUAccess(accessType: .readWrite)
-        if let _ = RenderBackend.bufferContents(for: self, range: range) {
-            self.withMutableContents(range: range, perform)
-        } else {
-            self._deferredSliceActions.append(DeferredBufferSlice(closure: { $0.withMutableContents(range: range, perform) }))
-        }
-    }
-    
-    @inlinable
-    public func fill(with perform: @escaping (_ buffer: UnsafeMutableRawBufferPointer, _ filledRange: inout Range<Int>) -> Void) {
-        if let _ = RenderBackend.bufferContents(for: self, range: self.range) {
-            self.withMutableContents(perform)
-        } else {
-            self._deferredSliceActions.append(DeferredBufferSlice(closure: {
-                $0.withMutableContents(perform)
-            }))
-        }
-    }
-    
-    @inlinable
-    public func fill<C : Collection>(from source: C) {
-        let requiredCapacity = source.count * MemoryLayout<C.Element>.stride
-        assert(self.length >= requiredCapacity)
-        
-        if let contents = RenderBackend.bufferContents(for: self, range: range) {
-            contents.bindMemory(to: C.Element.self, capacity: source.count).initialize(from: source)
-            let range = 0..<source.count * MemoryLayout<C.Element>.stride
-            RenderBackend.buffer(self, didModifyRange: range)
-            self.stateFlags.formUnion(.initialised)
-        } else {
-            self._deferredSliceActions.append(DeferredBufferSlice(closure: {
-                $0.withMutableContents(range: range, {
-                    let initializedBuffer = $0.bindMemory(to: C.Element.self).initialize(from: source)
-                    $1 = 0..<initializedBuffer.1 * MemoryLayout<C.Element>.stride
-                })
-            }))
-        }
-    }
-    
-    func applyDeferredSliceActions() {
-        // TODO: Add support for deferred slice actions to persistent resources.
-        guard !self.flags.contains(.historyBuffer) else {
-            return
-        }
-        
-        _ = Task {
-            for action in self._deferredSliceActions {
-                action.apply(self)
-            }
-            self._deferredSliceActions.removeAll(keepingCapacity: true)
-        }
-    }
-    
-    @inlinable
-    public var length : Int {
-        return self.descriptor.length
-    }
-    
-    @inlinable
-    public var range : Range<Int> {
-        return 0..<self.descriptor.length
-    }
-    
-    @inlinable
-    public var stateFlags: ResourceStateFlags {
-        get {
-            if self.flags.intersection([.historyBuffer, .persistent]) == [] {
-                return []
-            }
-            
-            let (chunkIndex, indexInChunk) = self.index.quotientAndRemainder(dividingBy: PersistentBufferRegistry.Chunk.itemsPerChunk)
-            return PersistentBufferRegistry.instance.chunks[chunkIndex].stateFlags[indexInChunk]
-        }
-        nonmutating set {
-            if self.flags.intersection([.historyBuffer, .persistent]) == [] { return }
-            
-            let (chunkIndex, indexInChunk) = self.index.quotientAndRemainder(dividingBy: PersistentBufferRegistry.Chunk.itemsPerChunk)
-            PersistentBufferRegistry.instance.chunks[chunkIndex].stateFlags[indexInChunk] = newValue
-        }
-    }
-    
-    @inlinable
-    public internal(set) var descriptor : BufferDescriptor {
-        get {
-            let index = self.index
-            if self._usesPersistentRegistry {
-                let (chunkIndex, indexInChunk) = self.index.quotientAndRemainder(dividingBy: PersistentBufferRegistry.Chunk.itemsPerChunk)
-                return PersistentBufferRegistry.instance.chunks[chunkIndex].descriptors[indexInChunk]
-            } else {
-                return TransientBufferRegistry.instances[self.transientRegistryIndex].descriptors[index]
-            }
-        }
-        nonmutating set {
-            let index = self.index
-            if self._usesPersistentRegistry {
-                let (chunkIndex, indexInChunk) = self.index.quotientAndRemainder(dividingBy: PersistentBufferRegistry.Chunk.itemsPerChunk)
-                PersistentBufferRegistry.instance.chunks[chunkIndex].descriptors[indexInChunk] = newValue
-            } else {
-                TransientBufferRegistry.instances[self.transientRegistryIndex].descriptors[index] = newValue
-            }
-        }
-    }
-    
-    @inlinable
-    public var heap : Heap? {
-        if self._usesPersistentRegistry {
-            let (chunkIndex, indexInChunk) = self.index.quotientAndRemainder(dividingBy: PersistentBufferRegistry.Chunk.itemsPerChunk)
-            let heap = PersistentBufferRegistry.instance.chunks[chunkIndex].heaps[indexInChunk]
-            return heap
-        } else {
-            return nil
-        }
-    }
-    
-    @inlinable
-    public var storageMode: StorageMode {
-        return self.descriptor.storageMode
-    }
-    
-    @inlinable
-    public var label : String? {
-        get {
-            let index = self.index
-            if self._usesPersistentRegistry {
-                let (chunkIndex, indexInChunk) = self.index.quotientAndRemainder(dividingBy: PersistentBufferRegistry.Chunk.itemsPerChunk)
-                return PersistentBufferRegistry.instance.chunks[chunkIndex].labels[indexInChunk]
-            } else {
-                return TransientBufferRegistry.instances[self.transientRegistryIndex].labels[index]
-            }
-        }
-        nonmutating set {
-            let index = self.index
-            if self._usesPersistentRegistry {
-                let (chunkIndex, indexInChunk) = self.index.quotientAndRemainder(dividingBy: PersistentBufferRegistry.Chunk.itemsPerChunk)
-                PersistentBufferRegistry.instance.chunks[chunkIndex].labels[indexInChunk] = newValue
-                RenderBackend.updateLabel(on: self)
-            } else {
-                TransientBufferRegistry.instances[self.transientRegistryIndex].labels[index] = newValue
-            }
-        }
-    }
-    
-    @inlinable
-    var _deferredSliceActions : [DeferredBufferSlice] {
-        get {
-            assert(!self._usesPersistentRegistry)
-            
-            return TransientBufferRegistry.instances[self.transientRegistryIndex].deferredSliceActions[self.index]
-            
-        }
-        nonmutating set {
-            assert(!self._usesPersistentRegistry)
-            
-            TransientBufferRegistry.instances[self.transientRegistryIndex].deferredSliceActions[self.index] = newValue
-        }
-    }
-    
-    public subscript(waitIndexFor queue: Queue, accessType type: ResourceAccessType) -> UInt64 {
-        get {
-            guard self._usesPersistentRegistry else { return 0 }
-            let (chunkIndex, indexInChunk) = self.index.quotientAndRemainder(dividingBy: PersistentBufferRegistry.Chunk.itemsPerChunk)
-            if type == .read {
-                return PersistentBufferRegistry.instance.chunks[chunkIndex].readWaitIndices[indexInChunk][Int(queue.index)]
-            } else {
-                return PersistentBufferRegistry.instance.chunks[chunkIndex].writeWaitIndices[indexInChunk][Int(queue.index)]
-            }
-        }
-        nonmutating set {
-            guard self._usesPersistentRegistry else { return }
-            let (chunkIndex, indexInChunk) = self.index.quotientAndRemainder(dividingBy: PersistentBufferRegistry.Chunk.itemsPerChunk)
-            
-            if type == .read || type == .readWrite {
-                PersistentBufferRegistry.instance.chunks[chunkIndex].readWaitIndices[indexInChunk][Int(queue.index)] = newValue
-            }
-            if type == .write || type == .readWrite {
-                PersistentBufferRegistry.instance.chunks[chunkIndex].writeWaitIndices[indexInChunk][Int(queue.index)] = newValue
-            }
-        }
-    }
-    
-    @inlinable
-    public var usages : ChunkArray<ResourceUsage> {
-        get {
-            let index = self.index
-            if self._usesPersistentRegistry {
-                let (chunkIndex, indexInChunk) = self.index.quotientAndRemainder(dividingBy: PersistentBufferRegistry.Chunk.itemsPerChunk)
-                return PersistentBufferRegistry.instance.chunks[chunkIndex].usages[indexInChunk]
-            } else {
-                return TransientBufferRegistry.instances[self.transientRegistryIndex].usages[index]
-            }
-        }
-        nonmutating set {
-            let index = self.index
-            if self._usesPersistentRegistry {
-                let (chunkIndex, indexInChunk) = self.index.quotientAndRemainder(dividingBy: PersistentBufferRegistry.Chunk.itemsPerChunk)
-                PersistentBufferRegistry.instance.chunks[chunkIndex].usages[indexInChunk] = newValue
-            } else {
-                TransientBufferRegistry.instances[self.transientRegistryIndex].usages[index] = newValue
-            }
-        }
-    }
-    
-    /// Returns whether the resource is known to currently be in use by the CPU or GPU.
-    @inlinable
-    public var isKnownInUse: Bool {
-        guard self._usesPersistentRegistry else {
-            return true
-        }
-        let (chunkIndex, indexInChunk) = self.index.quotientAndRemainder(dividingBy: PersistentBufferRegistry.Chunk.itemsPerChunk)
-        let activeRenderGraphMask = UInt8.AtomicRepresentation.atomicLoad(at: PersistentBufferRegistry.instance.chunks[chunkIndex].activeRenderGraphs.advanced(by: indexInChunk), ordering: .relaxed)
-        if activeRenderGraphMask != 0 {
-            return true // The resource is still being used by a yet-to-be-submitted RenderGraph.
-        }
-        for queue in QueueRegistry.allQueues {
-            if self[waitIndexFor: queue, accessType: .readWrite] > queue.lastCompletedCommand {
-                return true
-            }
-        }
-        return false
-    }
-    
-    public func markAsUsed(activeRenderGraphMask: ActiveRenderGraphMask) {
-        self.heap?.markAsUsed(activeRenderGraphMask: activeRenderGraphMask)
-        
-        guard self._usesPersistentRegistry else {
-            return
-        }
-        let (chunkIndex, indexInChunk) = self.index.quotientAndRemainder(dividingBy: PersistentBufferRegistry.Chunk.itemsPerChunk)
-        UInt8.AtomicRepresentation.atomicLoadThenBitwiseOr(with: activeRenderGraphMask, at: PersistentBufferRegistry.instance.chunks[chunkIndex].activeRenderGraphs.advanced(by: indexInChunk), ordering: .relaxed)
-    }
-    
-    public func dispose() {
-        guard self._usesPersistentRegistry, self.isValid else {
-            return
-        }
-        self.heap?.childResources.remove(Resource(self))
-        PersistentBufferRegistry.instance.dispose(self)
-    }
-    
-    @inlinable
-    public var isValid : Bool {
-        if self._usesPersistentRegistry {
-            let (chunkIndex, indexInChunk) = self.index.quotientAndRemainder(dividingBy: PersistentBufferRegistry.Chunk.itemsPerChunk)
-            return PersistentBufferRegistry.instance.chunks[chunkIndex].generations[indexInChunk] == self.generation
-        } else {
-            return TransientBufferRegistry.instances[self.transientRegistryIndex].generation == self.generation
-        }
-    }
-}
-
-extension Buffer: CustomStringConvertible {
-    public var description: String {
-        return "Buffer(handle: \(self.handle)) { \(self.label.map { "label: \($0), "} ?? "")descriptor: \(self.descriptor), stateFlags: \(self.stateFlags), flags: \(self.flags) }"
-    }
-}
-
-public struct Texture : ResourceProtocol {
-    public struct TextureViewDescriptor {
-        public var pixelFormat: PixelFormat
-        public var textureType: TextureType
-        public var levels: Range<Int>
-        public var slices: Range<Int>
-        
-        @inlinable
-        public init(pixelFormat: PixelFormat, textureType: TextureType, levels: Range<Int> = -1..<0, slices: Range<Int> = -1..<0) {
-            self.pixelFormat = pixelFormat
-            self.textureType = textureType
-            self.levels = levels
-            self.slices = slices
-        }
-    }
-    
-    @usableFromInline let _handle : UnsafeRawPointer
-    @inlinable public var handle : Handle { return UInt64(UInt(bitPattern: _handle)) }
-    
-    @inlinable
-    public init(handle: Handle) {
-        assert(Resource(handle: handle).type == .texture)
-        self._handle = UnsafeRawPointer(bitPattern: UInt(handle))!
-    }
-    
-    @available(*, deprecated, renamed: "init(descriptor:renderGraph:flags:)")
-    @inlinable
-    public init(descriptor: TextureDescriptor, frameGraph: RenderGraph?, flags: ResourceFlags = []) {
-        self.init(descriptor: descriptor, renderGraph: frameGraph, flags: flags)
-    }
-    
-    @inlinable
-    public init(descriptor: TextureDescriptor, renderGraph: RenderGraph? = nil, flags: ResourceFlags = []) {
-        precondition(descriptor.width <= 16384 && descriptor.height <= 16384 && descriptor.depth <= 1024)
-        
-        let index : UInt64
-        if flags.contains(.persistent) || flags.contains(.historyBuffer) {
-            index = PersistentTextureRegistry.instance.allocate(descriptor: descriptor, heap: nil, flags: flags)
-        } else {
-            guard let renderGraph = renderGraph ?? RenderGraph.activeRenderGraph else {
-                fatalError("The RenderGraph must be specified for transient resources created outside of a render pass' execute() method.")
-            }
-            precondition(renderGraph.transientRegistryIndex >= 0, "Transient resources are not supported on the RenderGraph \(renderGraph)")
-            index = TransientTextureRegistry.instances[renderGraph.transientRegistryIndex].allocate(descriptor: descriptor, flags: flags)
-        }
-        
-        let handle = index | (UInt64(flags.rawValue) << Self.flagBitsRange.lowerBound) | (UInt64(ResourceType.texture.rawValue) << Self.typeBitsRange.lowerBound)
-        self._handle = UnsafeRawPointer(bitPattern: UInt(handle))!
-        
-        if self.flags.contains(.persistent) {
-            assert(!descriptor.usageHint.isEmpty, "Persistent resources must explicitly specify their usage.")
-            let didAllocate = RenderBackend.materialisePersistentTexture(self)
-            assert(didAllocate, "Allocation failed for persistent texture \(self)")
-            if !didAllocate { self.dispose() }
-        }
-    }
-    
-    @inlinable
-    public static func _createPersistentTextureWithoutDescriptor(flags: ResourceFlags = [.persistent]) -> Texture {
-        precondition(flags.contains(.persistent))
-        let index = PersistentTextureRegistry.instance.allocateHandle()
-        let handle = index | (UInt64(flags.rawValue) << Self.flagBitsRange.lowerBound) | (UInt64(ResourceType.texture.rawValue) << Self.typeBitsRange.lowerBound)
-        return Texture(handle: handle)
-    }
-    
-    @inlinable
-    public func _initialisePersistentTexture(descriptor: TextureDescriptor, heap: Heap?) {
-        precondition(self.flags.contains(.persistent))
-        PersistentTextureRegistry.instance.initialise(texture: self, descriptor: descriptor, heap: heap, flags: self.flags)
-        
-        assert(!descriptor.usageHint.isEmpty, "Persistent resources must explicitly specify their usage.")
-        let didAllocate = RenderBackend.materialisePersistentTexture(self)
-        assert(didAllocate, "Allocation failed for persistent texture \(self)")
-        if !didAllocate { self.dispose() }
-    }
-    
-    @inlinable
-    public init?(descriptor: TextureDescriptor, heap: Heap, flags: ResourceFlags = [.persistent]) {
-        precondition(descriptor.width <= 16384 && descriptor.height <= 16384 && descriptor.depth <= 1024)
-        
-        assert(flags.contains(.persistent), "Heap-allocated resources must be persistent.")
-        assert(!descriptor.usageHint.isEmpty, "Persistent resources must explicitly specify their usage.")
-        
-        let index = PersistentTextureRegistry.instance.allocate(descriptor: descriptor, heap: heap, flags: flags)
-        let handle = index | (UInt64(flags.rawValue) << Self.flagBitsRange.lowerBound) | (UInt64(ResourceType.texture.rawValue) << Self.typeBitsRange.lowerBound)
-        self._handle = UnsafeRawPointer(bitPattern: UInt(handle))!
-        
-        if !RenderBackend.materialisePersistentTexture(self) {
-            self.dispose()
-            return nil
-        }
-        
-        heap.childResources.insert(Resource(self))
-    }
-    
-    @available(*, deprecated, renamed: "init(descriptor:externalResource:renderGraph:flags:)")
-    @inlinable
-    public init(descriptor: TextureDescriptor, externalResource: Any, frameGraph: RenderGraph?, flags: ResourceFlags = [.persistent, .externalOwnership]) {
-        self.init(descriptor: descriptor, externalResource: externalResource, renderGraph: frameGraph, flags: flags)
-    }
-    
-    @inlinable
-    public init(descriptor: TextureDescriptor, externalResource: Any, renderGraph: RenderGraph? = nil, flags: ResourceFlags = [.persistent, .externalOwnership]) {
-        let index : UInt64
-        if flags.contains(.persistent) || flags.contains(.historyBuffer) {
-            index = PersistentTextureRegistry.instance.allocate(descriptor: descriptor, heap: nil, flags: flags)
-        } else {
-            guard let renderGraph = renderGraph ?? RenderGraph.activeRenderGraph else {
-                fatalError("The RenderGraph must be specified for transient resources created outside of a render pass' execute() method.")
-            }
-            index = TransientTextureRegistry.instances[renderGraph.transientRegistryIndex].allocate(descriptor: descriptor, flags: flags)
-        }
-        
-        let handle = index | (UInt64(flags.rawValue) << Self.flagBitsRange.lowerBound) | (UInt64(ResourceType.texture.rawValue) << Self.typeBitsRange.lowerBound)
-        self._handle = UnsafeRawPointer(bitPattern: UInt(handle))!
-        
-        if self.flags.contains(.persistent) {
-            assert(!descriptor.usageHint.isEmpty, "Persistent resources must explicitly specify their usage.")
-        }
-        RenderBackend.registerExternalResource(Resource(self), backingResource: externalResource)
-    }
-    
-    @inlinable
-    public init(viewOf base: Texture, descriptor: TextureViewDescriptor, renderGraph: RenderGraph? = nil) {
-        let flags : ResourceFlags = .resourceView
-        
-        guard let transientRegistryIndex = renderGraph?.transientRegistryIndex ?? RenderGraph.activeRenderGraph?.transientRegistryIndex ?? (!base._usesPersistentRegistry ? base.transientRegistryIndex : nil) else {
-            fatalError("The RenderGraph must be specified for transient resources created outside of a render pass' execute() method.")
-        }
-        precondition(transientRegistryIndex >= 0, "Transient resources are not supported on this RenderGraph")
-        
-        let index = TransientTextureRegistry.instances[transientRegistryIndex].allocate(descriptor: descriptor, baseResource: base)
-        let handle = index | (UInt64(flags.rawValue) << Self.flagBitsRange.lowerBound) | (UInt64(ResourceType.texture.rawValue) << Self.typeBitsRange.lowerBound)
-        self._handle = UnsafeRawPointer(bitPattern: UInt(handle))!
-    }
-    
-    @inlinable
-    public init(viewOf base: Buffer, descriptor: Buffer.TextureViewDescriptor, renderGraph: RenderGraph? = nil) {
-        let flags : ResourceFlags = .resourceView
-        
-        guard let transientRegistryIndex = renderGraph?.transientRegistryIndex ?? RenderGraph.activeRenderGraph?.transientRegistryIndex ?? (!base._usesPersistentRegistry ? base.transientRegistryIndex : nil) else {
-            fatalError("The RenderGraph must be specified for transient resources created outside of a render pass' execute() method.")
-        }
-        precondition(transientRegistryIndex >= 0, "Transient resources are not supported on this RenderGraph")
-        
-        let index = TransientTextureRegistry.instances[transientRegistryIndex].allocate(descriptor: descriptor, baseResource: base)
-        let handle = index | (UInt64(flags.rawValue) << Self.flagBitsRange.lowerBound) | (UInt64(ResourceType.texture.rawValue) << Self.typeBitsRange.lowerBound)
-        self._handle = UnsafeRawPointer(bitPattern: UInt(handle))!
-    }
-    
-    @available(*, deprecated, renamed: "init(descriptor:isMinimised:nativeWindow:renderGraph:)")
-    @inlinable
-    public init(windowId: Int, descriptor: TextureDescriptor, isMinimised: Bool, nativeWindow: Any, frameGraph: RenderGraph) {
-        self.init(descriptor: descriptor, isMinimised: isMinimised, nativeWindow: nativeWindow, renderGraph: frameGraph)
-    }
-    
-    @available(*, deprecated, renamed: "init(descriptor:isMinimised:nativeWindow:renderGraph:)")
-    @inlinable
-    public init(windowId: Int, descriptor: TextureDescriptor, isMinimised: Bool, nativeWindow: Any, renderGraph: RenderGraph) {
-        self.init(descriptor: descriptor, isMinimised: isMinimised, nativeWindow: nativeWindow, renderGraph: renderGraph)
-    }
-    
-    @inlinable
-    public init(descriptor: TextureDescriptor, isMinimised: Bool, nativeWindow: Any, renderGraph: RenderGraph) {
-        self.init(descriptor: descriptor, renderGraph: renderGraph, flags: isMinimised ? [] : .windowHandle)
-        
-        if !isMinimised {
-            RenderBackend.registerWindowTexture(texture: self, context: nativeWindow)
-        }
-    }
-    
-    @inlinable
-    public func copyBytes(to bytes: UnsafeMutableRawPointer, bytesPerRow: Int, region: Region, mipmapLevel: Int) async {
-        await self.waitForCPUAccess(accessType: .read)
-        RenderBackend.copyTextureBytes(from: self, to: bytes, bytesPerRow: bytesPerRow, region: region, mipmapLevel: mipmapLevel)
-    }
-    
-    @inlinable
-    public func replace(region: Region, mipmapLevel: Int, withBytes bytes: UnsafeRawPointer, bytesPerRow: Int) async {
-        await self.waitForCPUAccess(accessType: .write)
-        
-        RenderBackend.replaceTextureRegion(texture: self, region: region, mipmapLevel: mipmapLevel, withBytes: bytes, bytesPerRow: bytesPerRow)
-    }
-    
-    @inlinable
-    public func replace(region: Region, mipmapLevel: Int, slice: Int, withBytes bytes: UnsafeRawPointer, bytesPerRow: Int, bytesPerImage: Int) async {
-        await self.waitForCPUAccess(accessType: .write)
-        
-        RenderBackend.replaceTextureRegion(texture: self, region: region, mipmapLevel: mipmapLevel, slice: slice, withBytes: bytes, bytesPerRow: bytesPerRow, bytesPerImage: bytesPerImage)
-    }
-    
-    @inlinable
-    public var stateFlags: ResourceStateFlags {
-        get {
-            if self.flags.intersection([.historyBuffer, .persistent]) == [] {
-                return []
-            }
-            let (chunkIndex, indexInChunk) = self.index.quotientAndRemainder(dividingBy: PersistentTextureRegistry.Chunk.itemsPerChunk)
-            return PersistentTextureRegistry.instance.chunks[chunkIndex].stateFlags[indexInChunk]
-        }
-        nonmutating set {
-            assert(self.flags.intersection([.historyBuffer, .persistent]) != [], "State flags can only be set on persistent resources.")
-            
-            let (chunkIndex, indexInChunk) = self.index.quotientAndRemainder(dividingBy: PersistentTextureRegistry.Chunk.itemsPerChunk)
-            PersistentTextureRegistry.instance.chunks[chunkIndex].stateFlags[indexInChunk] = newValue
-        }
-    }
-    
-    @inlinable
-    public var storageMode: StorageMode {
-        return self.descriptor.storageMode
-    }
-    
-    @inlinable
-    public internal(set) var descriptor : TextureDescriptor {
-        get {
-            let index = self.index
-            if self._usesPersistentRegistry {
-                let (chunkIndex, indexInChunk) = self.index.quotientAndRemainder(dividingBy: PersistentTextureRegistry.Chunk.itemsPerChunk)
-                return PersistentTextureRegistry.instance.chunks[chunkIndex].descriptors[indexInChunk]
-            } else {
-                return TransientTextureRegistry.instances[self.transientRegistryIndex].descriptors[index]
-            }
-        }
-        nonmutating set {
-            let index = self.index
-            if self._usesPersistentRegistry {
-                let (chunkIndex, indexInChunk) = self.index.quotientAndRemainder(dividingBy: PersistentTextureRegistry.Chunk.itemsPerChunk)
-                PersistentTextureRegistry.instance.chunks[chunkIndex].descriptors[indexInChunk] = newValue
-            } else {
-                TransientTextureRegistry.instances[self.transientRegistryIndex].descriptors[index] = newValue
-            }
-        }
-    }
-    
-    @inlinable
-    public var heap : Heap? {
-        if self._usesPersistentRegistry {
-            let (chunkIndex, indexInChunk) = self.index.quotientAndRemainder(dividingBy: PersistentTextureRegistry.Chunk.itemsPerChunk)
-            let heap = PersistentTextureRegistry.instance.chunks[chunkIndex].heaps[indexInChunk]
-            return heap
-        } else {
-            return nil
-        }
-    }
-    
-    @inlinable
-    public var label : String? {
-        get {
-            let index = self.index
-            if self._usesPersistentRegistry {
-                let (chunkIndex, indexInChunk) = self.index.quotientAndRemainder(dividingBy: PersistentTextureRegistry.Chunk.itemsPerChunk)
-                return PersistentTextureRegistry.instance.chunks[chunkIndex].labels[indexInChunk]
-            } else {
-                return TransientTextureRegistry.instances[self.transientRegistryIndex].labels[index]
-            }
-        }
-        nonmutating set {
-            let index = self.index
-            if self._usesPersistentRegistry {
-                let (chunkIndex, indexInChunk) = self.index.quotientAndRemainder(dividingBy: PersistentTextureRegistry.Chunk.itemsPerChunk)
-                PersistentTextureRegistry.instance.chunks[chunkIndex].labels[indexInChunk] = newValue
-                RenderBackend.updateLabel(on: self)
-            } else {
-                TransientTextureRegistry.instances[self.transientRegistryIndex].labels[index] = newValue
-            }
-        }
-    }
-    
-    public subscript(waitIndexFor queue: Queue, accessType type: ResourceAccessType) -> UInt64 {
-        get {
-            guard self.flags.contains(.persistent) else { return 0 }
-            let (chunkIndex, indexInChunk) = self.index.quotientAndRemainder(dividingBy: PersistentTextureRegistry.Chunk.itemsPerChunk)
-            if type == .read {
-                return PersistentTextureRegistry.instance.chunks[chunkIndex].readWaitIndices[indexInChunk][Int(queue.index)]
-            } else {
-                return PersistentTextureRegistry.instance.chunks[chunkIndex].writeWaitIndices[indexInChunk][Int(queue.index)]
-            }
-        }
-        nonmutating set {
-            guard self._usesPersistentRegistry else { return }
-            let (chunkIndex, indexInChunk) = self.index.quotientAndRemainder(dividingBy: PersistentTextureRegistry.Chunk.itemsPerChunk)
-            
-            if type == .read || type == .readWrite {
-                PersistentTextureRegistry.instance.chunks[chunkIndex].readWaitIndices[indexInChunk][Int(queue.index)] = newValue
-            }
-            if type == .write || type == .readWrite {
-                PersistentTextureRegistry.instance.chunks[chunkIndex].writeWaitIndices[indexInChunk][Int(queue.index)] = newValue
-            }
-        }
-    }
-    
-    @inlinable
-    public var size : Size {
-        return Size(width: self.descriptor.width, height: self.descriptor.height, depth: self.descriptor.depth)
-    }
-    
-    @inlinable
-    public var width : Int {
-        return self.descriptor.width
-    }
-    
-    @inlinable
-    public var height : Int {
-        return self.descriptor.height
-    }
-    
-    @inlinable
-    public var depth : Int {
-        return self.descriptor.depth
-    }
-    
-    @inlinable
-    public var usages : ChunkArray<ResourceUsage> {
-        get {
-            let index = self.index
-            if self._usesPersistentRegistry {
-                let (chunkIndex, indexInChunk) = self.index.quotientAndRemainder(dividingBy: PersistentTextureRegistry.Chunk.itemsPerChunk)
-                return PersistentTextureRegistry.instance.chunks[chunkIndex].usages[indexInChunk]
-            } else {
-                return self.baseResource?.usages ?? TransientTextureRegistry.instances[self.transientRegistryIndex].usages[index]
-            }
-        }
-        nonmutating set {
-            let index = self.index
-            if self._usesPersistentRegistry {
-                let (chunkIndex, indexInChunk) = self.index.quotientAndRemainder(dividingBy: PersistentTextureRegistry.Chunk.itemsPerChunk)
-                PersistentTextureRegistry.instance.chunks[chunkIndex].usages[indexInChunk] = newValue
-            } else {
-                if let baseResource = self.baseResource {
-                    baseResource.usages = newValue
-                } else {
-                    TransientTextureRegistry.instances[self.transientRegistryIndex].usages[index] = newValue
-                }
-            }
-        }
-    }
-    
-    @inlinable
-    public var baseResource : Resource? {
-        get {
-            let index = self.index
-            if !self.isTextureView {
-                return nil
-            } else {
-                return TransientTextureRegistry.instances[self.transientRegistryIndex].baseResources[index]
-            }
-        }
-    }
-    
-    @inlinable
-    public var textureViewBaseInfo : TextureViewBaseInfo? {
-        let index = self.index
-        if !self.isTextureView {
-            return nil
-        } else {
-            return TransientTextureRegistry.instances[self.transientRegistryIndex].textureViewInfos[index]
-        }
-    }
-    
-    /// Returns whether the resource is known to currently be in use by the CPU or GPU.
-    @inlinable
-    public var isKnownInUse: Bool {
-        guard self._usesPersistentRegistry else {
-            return true
-        }
-        let (chunkIndex, indexInChunk) = self.index.quotientAndRemainder(dividingBy: PersistentTextureRegistry.Chunk.itemsPerChunk)
-        let activeRenderGraphMask = UInt8.AtomicRepresentation.atomicLoad(at: PersistentTextureRegistry.instance.chunks[chunkIndex].activeRenderGraphs.advanced(by: indexInChunk), ordering: .relaxed)
-        if activeRenderGraphMask != 0 {
-            return true // The resource is still being used by a yet-to-be-submitted RenderGraph.
-        }
-        for queue in QueueRegistry.allQueues {
-            if self[waitIndexFor: queue, accessType: .readWrite] > queue.lastCompletedCommand {
-                return true
-            }
-        }
-        return false
-    }
-    
-    public func markAsUsed(activeRenderGraphMask: ActiveRenderGraphMask) {
-        self.baseResource?.markAsUsed(activeRenderGraphMask: activeRenderGraphMask)
-        self.heap?.markAsUsed(activeRenderGraphMask: activeRenderGraphMask)
-        
-        guard self._usesPersistentRegistry else {
-            return
-        }
-        let (chunkIndex, indexInChunk) = self.index.quotientAndRemainder(dividingBy: PersistentTextureRegistry.Chunk.itemsPerChunk)
-        UInt8.AtomicRepresentation.atomicLoadThenBitwiseOr(with: activeRenderGraphMask, at: PersistentTextureRegistry.instance.chunks[chunkIndex].activeRenderGraphs.advanced(by: indexInChunk), ordering: .relaxed)
-    }
-    
-    public func dispose() {
-        guard self._usesPersistentRegistry, self.isValid else {
-            return
-        }
-        self.heap?.childResources.remove(Resource(self))
-        PersistentTextureRegistry.instance.dispose(self)
-    }
-    
-    @inlinable
-    public var isValid : Bool {
-        if self._usesPersistentRegistry {
-            let (chunkIndex, indexInChunk) = self.index.quotientAndRemainder(dividingBy: PersistentTextureRegistry.Chunk.itemsPerChunk)
-            return PersistentTextureRegistry.instance.chunks[chunkIndex].generations[indexInChunk] == self.generation
-        } else {
-            return TransientTextureRegistry.instances[self.transientRegistryIndex].generation == self.generation
-        }
-    }
-    
-    public static let invalid = Texture(descriptor: TextureDescriptor(type: .type2D, format: .r32Float, width: 1, height: 1, mipmapped: false, storageMode: .private, usage: .shaderRead), flags: .persistent)
-    
-}
-
-
-extension Texture: CustomStringConvertible {
-    public var description: String {
-        return "Texture(handle: \(self.handle)) { \(self.label.map { "label: \($0), "} ?? "")descriptor: \(self.descriptor), stateFlags: \(self.stateFlags), flags: \(self.flags) }"
-    }
-}
-
-@usableFromInline
-final class DeferredBufferSlice {
-    let closure : (Buffer) -> Void
-    
-    init(closure: @escaping (Buffer) -> Void) {
-        self.closure = closure
-    }
-    
-    func apply(_ buffer: Buffer) {
-        self.closure(buffer)
-    }
-}
+//
+//  Resources.swift
+//  RenderAPI
+//
+//  Created by Joseph Bennett on 18/12/17.
+//
+
+import SubstrateUtilities
+import Atomics
+
+public enum ResourceType : UInt8 {
+    case buffer = 1
+    case texture
+    case heap
+    case sampler
+    case threadgroupMemory
+    case argumentBuffer
+    case argumentBufferArray
+    case imageblockData
+    case imageblock
+    case visibleFunctionTable
+    case primitiveAccelerationStructure
+    case instanceAccelerationStructure
+    case intersectionFunctionTable
+}
+
+/*!
+ @abstract Points at which a fence may be waited on or signaled.
+ @constant RenderStageVertex   All vertex work prior to rasterization has completed.
+ @constant RenderStageFragment All rendering work has completed.
+ */
+public struct RenderStages : OptionSet, Hashable {
+    
+    public let rawValue : UInt
+    
+    @inlinable
+    public init(rawValue: UInt) {
+        self.rawValue = rawValue
+    }
+    
+    public static var vertex: RenderStages = RenderStages(rawValue: 1 << 0)
+    public static var fragment: RenderStages = RenderStages(rawValue: 1 << 1)
+    
+    public static var compute: RenderStages = RenderStages(rawValue: 1 << 5)
+    public static var blit: RenderStages = RenderStages(rawValue: 1 << 6)
+    
+    public static var cpuBeforeRender: RenderStages = RenderStages(rawValue: 1 << 7)
+    
+    public var first : RenderStages {
+        switch (self.contains(.vertex), self.contains(.fragment)) {
+        case (true, _):
+            return .vertex
+        case (false, true):
+            return .fragment
+        default:
+            return self
+        }
+    }
+    
+    public var last : RenderStages {
+        switch (self.contains(.vertex), self.contains(.fragment)) {
+        case (_, true):
+            return .fragment
+        case (true, false):
+            return .vertex
+        default:
+            return self
+        }
+    }
+    
+    public func hash(into hasher: inout Hasher) {
+        hasher.combine(self.rawValue)
+    }
+}
+
+public struct ResourceFlags : OptionSet {
+    public let rawValue: UInt16
+    
+    @inlinable
+    public init(rawValue: UInt16) {
+        self.rawValue = rawValue
+    }
+    
+    public static let persistent = ResourceFlags(rawValue: 1 << 0)
+    public static let windowHandle = ResourceFlags(rawValue: 1 << 1)
+    public static let historyBuffer = ResourceFlags(rawValue: 1 << 2)
+    public static let externalOwnership = ResourceFlags(rawValue: (1 << 3) | (1 << 0))
+    public static let immutableOnceInitialised = ResourceFlags(rawValue: 1 << 4)
+    /// If this resource is a view into another resource.
+    public static let resourceView = ResourceFlags(rawValue: 1 << 5)
+}
+
+public struct ResourceStateFlags : OptionSet {
+    public let rawValue: UInt16
+    
+    @inlinable
+    public init(rawValue: UInt16) {
+        self.rawValue = rawValue
+    }
+    
+    public static let initialised = ResourceStateFlags(rawValue: 1 << 0)
+}
+
+public struct ResourceAccessType: OptionSet {
+    public let rawValue: UInt8
+    
+    public init(rawValue: UInt8) {
+        self.rawValue = rawValue
+    }
+    
+    public static let read = ResourceAccessType(rawValue: 1 << 0)
+    public static let write = ResourceAccessType(rawValue: 1 << 1)
+    public static let readWrite: ResourceAccessType = [.read, .write]
+}
+
+public enum ResourcePurgeableState {
+    case nonDiscardable
+    case discardable
+    case discarded
+}
+
+public typealias ActiveRenderGraphMask = UInt8
+
+public protocol ResourceProtocol : Hashable, Sendable {
+    init(handle: Handle)
+    func dispose()
+    
+    var handle: Handle { get }
+    var stateFlags: ResourceStateFlags { get nonmutating set }
+    
+    var usages: ChunkArray<ResourceUsage> { get nonmutating set }
+    
+    var label: String? { get nonmutating set }
+    var storageMode: StorageMode { get }
+    
+    /// The command buffer index on which to wait on a particular queue `queue` before it is safe to perform an access of type `type`.
+    subscript(waitIndexFor queue: Queue, accessType type: ResourceAccessType) -> UInt64 { get nonmutating set }
+    
+    /// Returns whether or not a resource handle represents a valid GPU resource.
+    /// A resource handle is valid if it is a transient resource that was allocated in the current frame
+    /// or is a persistent resource that has not been disposed.
+    var isValid: Bool { get }
+    
+    /// Returns whether the resource is known to currently be in use by the CPU or GPU.
+    var isKnownInUse: Bool { get }
+    
+    /// Marks the resource as being currently in use by `renderGraph`, ensuring that, if `dispose()` is called,
+    /// it will not get deallocated until after the `renderGraph` has completed.
+    func markAsUsed(by renderGraph: RenderGraph)
+    
+    func markAsUsed(activeRenderGraphMask: ActiveRenderGraphMask)
+    
+    var purgeableState: ResourcePurgeableState { get nonmutating set }
+    func updatePurgeableState(to: ResourcePurgeableState) -> ResourcePurgeableState
+}
+
+extension ResourceProtocol {
+    
+    @inlinable
+    public static func ==(lhs: Self, rhs: Self) -> Bool {
+        return lhs.handle == rhs.handle
+    }
+    
+    /// Destructive changes to purgeability will be applied once all pending GPU commands have completed,
+    /// while non-destructive changes will be applied immediately.
+    /// Note that using the resource after setting the purgeable state to discardable or discarded results in invalid behaviour.
+    public var purgeableState: ResourcePurgeableState {
+        get {
+            return RenderBackend.updatePurgeableState(for: Resource(self), to: nil)
+        }
+        nonmutating set {
+            _ = self.updatePurgeableState(to: newValue)
+        }
+    }
+    
+    /// Destructive changes to purgeability will be applied once all pending GPU commands have completed,
+    /// while non-destructive changes will be applied immediately.
+    /// Note that using the resource after setting the purgeable state to discardable or discarded results in invalid behaviour.
+    @discardableResult
+    public func updatePurgeableState(to: ResourcePurgeableState) -> ResourcePurgeableState {
+        let oldValue = RenderBackend.updatePurgeableState(for: Resource(self), to: to)
+        if to == .discarded || oldValue == .discarded {
+            self.discardContents()
+        }
+        return oldValue
+    }
+    
+    public func markAsUsed(by renderGraph: RenderGraph) {
+        self.markAsUsed(activeRenderGraphMask: 1 << renderGraph.queue.index)
+    }
+    
+    public var backingResource: Any? {
+        return RenderBackend.backingResource(self)
+    }
+}
+
+public struct Resource : ResourceProtocol, Hashable {
+    @usableFromInline let _handle : UnsafeRawPointer
+    @inlinable public var handle : Handle { return UInt64(UInt(bitPattern: _handle)) }
+    
+    @inlinable
+    public init<R : ResourceProtocol>(_ resource: R) {
+        self._handle = UnsafeRawPointer(bitPattern: UInt(resource.handle))!
+    }
+    
+    @inlinable
+    public init(handle: Handle) {
+        assert(ResourceType(rawValue: ResourceType.RawValue(truncatingIfNeeded: handle.bits(in: Self.typeBitsRange))) != nil)
+        self._handle = UnsafeRawPointer(bitPattern: UInt(handle))!
+    }
+    
+    @inlinable
+    public var buffer : Buffer? {
+        if self.type == .buffer {
+            return Buffer(handle: self.handle)
+        } else {
+            return nil
+        }
+    }
+    
+    @inlinable
+    public var texture : Texture? {
+        if self.type == .texture {
+            return Texture(handle: self.handle)
+        } else {
+            return nil
+        }
+    }
+    
+    @inlinable
+    public var argumentBuffer : ArgumentBuffer? {
+        if self.type == .argumentBuffer {
+            return ArgumentBuffer(handle: self.handle)
+        } else {
+            return nil
+        }
+    }
+    
+    @inlinable
+    public var argumentBufferArray : ArgumentBufferArray? {
+        if self.type == .argumentBufferArray {
+            return ArgumentBufferArray(handle: self.handle)
+        } else {
+            return nil
+        }
+    }
+    
+    @inlinable
+    public var heap : Heap? {
+        if self.type == .heap {
+            return Heap(handle: self.handle)
+        } else {
+            return nil
+        }
+    }
+    
+    @inlinable
+    public var stateFlags: ResourceStateFlags {
+        get {
+            switch self.type {
+            case .buffer:
+                return Buffer(handle: self.handle).stateFlags
+            case .texture:
+                return Texture(handle: self.handle).stateFlags
+            case .argumentBuffer:
+                return ArgumentBuffer(handle: self.handle).stateFlags
+            case .argumentBufferArray:
+                return ArgumentBufferArray(handle: self.handle).stateFlags
+            default:
+                fatalError()
+            }
+        }
+        nonmutating set {
+            switch self.type {
+            case .buffer:
+                Buffer(handle: self.handle).stateFlags = newValue
+            case .texture:
+                Texture(handle: self.handle).stateFlags = newValue
+            case .argumentBuffer:
+                ArgumentBuffer(handle: self.handle).stateFlags = newValue
+            case .argumentBufferArray:
+                ArgumentBufferArray(handle: self.handle).stateFlags = newValue
+            default:
+                fatalError()
+            }
+        }
+    }
+    
+    @inlinable
+    public var storageMode: StorageMode {
+        get {
+            switch self.type {
+            case .buffer:
+                return Buffer(handle: self.handle).storageMode
+            case .texture:
+                return Texture(handle: self.handle).storageMode
+            case .argumentBuffer:
+                return ArgumentBuffer(handle: self.handle).storageMode
+            case .argumentBufferArray:
+                return ArgumentBufferArray(handle: self.handle).storageMode
+            default:
+                fatalError()
+            }
+        }
+    }
+    
+    @inlinable
+    public var label: String? {
+        get {
+            switch self.type {
+            case .buffer:
+                return Buffer(handle: self.handle).label
+            case .texture:
+                return Texture(handle: self.handle).label
+            case .argumentBuffer:
+                return ArgumentBuffer(handle: self.handle).label
+            case .argumentBufferArray:
+                return ArgumentBufferArray(handle: self.handle).label
+            default:
+                fatalError()
+            }
+        }
+        nonmutating set {
+            switch self.type {
+            case .buffer:
+                Buffer(handle: self.handle).label = newValue
+            case .texture:
+                Texture(handle: self.handle).label = newValue
+            case .argumentBuffer:
+                ArgumentBuffer(handle: self.handle).label = newValue
+            case .argumentBufferArray:
+                ArgumentBufferArray(handle: self.handle).label = newValue
+            default:
+                fatalError()
+            }
+        }
+    }
+    
+    @inlinable
+    public subscript(waitIndexFor queue: Queue, accessType type: ResourceAccessType) -> UInt64 {
+        get {
+            switch self.type {
+            case .buffer:
+                return Buffer(handle: self.handle)[waitIndexFor: queue, accessType: type]
+            case .texture:
+                return Texture(handle: self.handle)[waitIndexFor: queue, accessType: type]
+            case .argumentBuffer:
+                return ArgumentBuffer(handle: self.handle)[waitIndexFor: queue, accessType: type]
+            case .argumentBufferArray:
+                return ArgumentBufferArray(handle: self.handle)[waitIndexFor: queue, accessType: type]
+            default:
+                return 0
+            }
+        }
+        nonmutating set {
+            switch self.type {
+            case .buffer:
+                Buffer(handle: self.handle)[waitIndexFor: queue, accessType: type] = newValue
+            case .texture:
+                Texture(handle: self.handle)[waitIndexFor: queue, accessType: type] = newValue
+            case .argumentBuffer:
+                ArgumentBuffer(handle: self.handle)[waitIndexFor: queue, accessType: type] = newValue
+            case .argumentBufferArray:
+                ArgumentBufferArray(handle: self.handle)[waitIndexFor: queue, accessType: type] = newValue
+            default:
+                fatalError()
+            }
+        }
+    }
+    
+    @inlinable
+    public var usages: ChunkArray<ResourceUsage> {
+        get {
+            switch self.type {
+            case .buffer:
+                return Buffer(handle: self.handle).usages
+            case .texture:
+                return Texture(handle: self.handle).usages
+            case .argumentBuffer:
+                return ArgumentBuffer(handle: self.handle).usages
+            default:
+                return ChunkArray()
+            }
+        }
+        nonmutating set {
+            switch self.type {
+            case .buffer:
+                Buffer(handle: self.handle).usages = newValue
+            case .texture:
+                Texture(handle: self.handle).usages = newValue
+            case .argumentBuffer:
+                ArgumentBuffer(handle: self.handle).usages = newValue
+            default:
+                fatalError()
+            }
+        }
+    }
+    
+    @inlinable
+    public var isKnownInUse: Bool {
+        switch self.type {
+        case .buffer:
+            return Buffer(handle: self.handle).isKnownInUse
+        case .texture:
+            return Texture(handle: self.handle).isKnownInUse
+        case .argumentBuffer:
+            return ArgumentBuffer(handle: self.handle).isKnownInUse
+        case .argumentBufferArray:
+            return ArgumentBufferArray(handle: self.handle).isKnownInUse
+        case .heap:
+            return Heap(handle: self.handle).isKnownInUse
+        default:
+            fatalError()
+        }
+    }
+    
+    @inlinable
+    public var isValid: Bool {
+        switch self.type {
+        case .buffer:
+            return Buffer(handle: self.handle).isValid
+        case .texture:
+            return Texture(handle: self.handle).isValid
+        case .argumentBuffer:
+            return ArgumentBuffer(handle: self.handle).isValid
+        case .argumentBufferArray:
+            return ArgumentBufferArray(handle: self.handle).isValid
+        case .heap:
+            return Heap(handle: self.handle).isValid
+        default:
+            fatalError()
+        }
+    }
+    
+    @inlinable
+    public var baseResource: Resource? {
+        get {
+            switch self.type {
+            case .texture:
+                return Texture(handle: self.handle).baseResource
+            default:
+                return nil
+            }
+        }
+    }
+    
+    public func markAsUsed(activeRenderGraphMask: ActiveRenderGraphMask) {
+        switch self.type {
+        case .buffer:
+            Buffer(handle: self.handle).markAsUsed(activeRenderGraphMask: activeRenderGraphMask)
+        case .texture:
+            Texture(handle: self.handle).markAsUsed(activeRenderGraphMask: activeRenderGraphMask)
+        case .argumentBuffer:
+            ArgumentBuffer(handle: self.handle).markAsUsed(activeRenderGraphMask: activeRenderGraphMask)
+        case .argumentBufferArray:
+            ArgumentBufferArray(handle: self.handle).markAsUsed(activeRenderGraphMask: activeRenderGraphMask)
+        case .heap:
+            Heap(handle: self.handle).markAsUsed(activeRenderGraphMask: activeRenderGraphMask)
+        default:
+            break
+        }
+    }
+    
+    @inlinable
+    public func dispose() {
+        switch self.type {
+        case .buffer:
+            Buffer(handle: self.handle).dispose()
+        case .texture:
+            Texture(handle: self.handle).dispose()
+        case .argumentBuffer:
+            ArgumentBuffer(handle: self.handle).dispose()
+        case .argumentBufferArray:
+            ArgumentBufferArray(handle: self.handle).dispose()
+        case .heap:
+            Heap(handle: self.handle).dispose()
+        default:
+            break
+        }
+    }
+}
+
+extension Resource: CustomStringConvertible {
+    public var description: String {
+        switch self.type {
+        case .buffer:
+            return Buffer(handle: self.handle).description
+        case .texture:
+            return Texture(handle: self.handle).description
+        case .argumentBuffer:
+            return ArgumentBuffer(handle: self.handle).description
+        case .argumentBufferArray:
+            return ArgumentBufferArray(handle: self.handle).description
+        case .heap:
+            return Heap(handle: self.handle).description
+        default:
+            return "Resource(type: \(self.type), index: \(self.index), flags: \(self.flags))"
+        }
+    }
+}
+
+extension Resource : CustomHashable {
+    public var customHashValue : Int {
+        return self.hashValue
+    }
+}
+
+extension ResourceProtocol {
+    public typealias Handle = UInt64
+    
+    @inlinable
+    public static var typeBitsRange : Range<Int> { return 56..<64 }
+    
+    @inlinable
+    public static var flagBitsRange : Range<Int> { return 40..<56 }
+    
+    @inlinable
+    public static var generationBitsRange : Range<Int> { return 32..<40 }
+    
+    @inlinable
+    public static var transientRegistryIndexBitsRange : Range<Int> { return 28..<32 }
+    
+    @inlinable
+    public static var indexBitsRange : Range<Int> { return 0..<28 }
+    
+    @inlinable
+    public var type : ResourceType {
+        return ResourceType(rawValue: ResourceType.RawValue(truncatingIfNeeded: self.handle.bits(in: Self.typeBitsRange)))!
+    }
+    
+    @inlinable
+    public var flags : ResourceFlags {
+        return ResourceFlags(rawValue: ResourceFlags.RawValue(truncatingIfNeeded: self.handle.bits(in: Self.flagBitsRange)))
+    }
+    
+    @inlinable
+    public var generation : UInt8 {
+        return UInt8(truncatingIfNeeded: self.handle.bits(in: Self.generationBitsRange))
+    }
+    
+    @inlinable
+    public var transientRegistryIndex : Int {
+        return Int(self.handle.bits(in: Self.transientRegistryIndexBitsRange))
+    }
+    
+    @inlinable
+    public var index : Int {
+        return Int(truncatingIfNeeded: self.handle.bits(in: Self.indexBitsRange))
+    }
+    
+    @inlinable
+    public var _usesPersistentRegistry : Bool {
+        if self.flags.contains(.persistent) || self.flags.contains(.historyBuffer) {
+            return true
+        } else {
+            return false
+        }
+    }
+    
+    @inlinable
+    public func markAsInitialised() {
+        self.stateFlags.formUnion(.initialised)
+    }
+    
+    @inlinable
+    public func discardContents() {
+        self.stateFlags.remove(.initialised)
+    }
+    
+    @inlinable
+    public var isTextureView : Bool {
+        return self.flags.contains(.resourceView)
+    }
+    
+    @inlinable
+    public var usages : ChunkArray<ResourceUsage> {
+        get {
+            return ChunkArray()
+        }
+        nonmutating set {
+            fatalError()
+        }
+    }
+    
+    @inlinable
+    public subscript(waitIndexFor queue: Queue, accessType type: ResourceAccessType) -> UInt64 {
+        get {
+            return 0
+        }
+        nonmutating set {
+            fatalError()
+        }
+    }
+    
+    public func checkHasCPUAccess(accessType: ResourceAccessType) {
+        if self.flags.contains(.persistent) { return }
+        
+        for queue in QueueRegistry.allQueues {
+            let waitIndex = self[waitIndexFor: queue, accessType: accessType]
+            precondition(queue.lastCompletedCommand >= waitIndex, "Resource \(self) is not accessible by the CPU for access type: \(accessType); use withContentsAsync or withMutableContentsAsync instead.")
+        }
+    }
+    
+    public func waitForCPUAccess(accessType: ResourceAccessType) async {
+        guard self.flags.contains(.persistent) else { return }
+        if !self.stateFlags.contains(.initialised) { return }
+        
+        for queue in QueueRegistry.allQueues {
+            let waitIndex = self[waitIndexFor: queue, accessType: accessType]
+            await queue.waitForCommandCompletion(waitIndex)
+        }
+    }
+    
+    @inlinable
+    public var stateFlags : ResourceStateFlags {
+        get {
+            return []
+        }
+        nonmutating set {
+            _ = newValue
+        }
+    }
+}
+
+public struct Heap : ResourceProtocol {
+    @usableFromInline let _handle : UnsafeRawPointer
+    @inlinable public var handle : Handle { return UInt64(UInt(bitPattern: _handle)) }
+    
+    @inlinable
+    public init(handle: Handle) {
+        assert(Resource(handle: handle).type == .heap)
+        self._handle = UnsafeRawPointer(bitPattern: UInt(handle))!
+    }
+    
+    @inlinable
+    public init?(size: Int, type: HeapType = .automaticPlacement, storageMode: StorageMode = .managed, cacheMode: CPUCacheMode = .defaultCache) {
+        self.init(descriptor: HeapDescriptor(size: size, type: type, storageMode: storageMode, cacheMode: cacheMode))
+    }
+    
+    @inlinable
+    public init?(descriptor: HeapDescriptor) {
+        let flags : ResourceFlags = .persistent
+        
+        let index = HeapRegistry.instance.allocate(descriptor: descriptor)
+        let handle = index | (UInt64(flags.rawValue) << Self.flagBitsRange.lowerBound) | (UInt64(ResourceType.heap.rawValue) << Self.typeBitsRange.lowerBound)
+        self._handle = UnsafeRawPointer(bitPattern: UInt(handle))!
+        
+        if !RenderBackend.materialiseHeap(self) {
+            self.dispose()
+            return nil
+        }
+    }
+    
+    @inlinable
+    public var size : Int {
+        return self.descriptor.size
+    }
+    
+    public var usedSize: Int {
+        return RenderBackend.usedSize(for: self)
+    }
+    
+    public var currentAllocatedSize: Int {
+        return RenderBackend.currentAllocatedSize(for: self)
+    }
+    
+    public func maxAvailableSize(forAlignment alignment: Int) -> Int {
+        return RenderBackend.maxAvailableSize(forAlignment: alignment, in: self)
+    }
+    
+    @inlinable
+    public internal(set) var descriptor : HeapDescriptor {
+        get {
+            let (chunkIndex, indexInChunk) = self.index.quotientAndRemainder(dividingBy: HeapRegistry.Chunk.itemsPerChunk)
+            return HeapRegistry.instance.chunks[chunkIndex].descriptors[indexInChunk]
+        }
+        nonmutating set {
+            let (chunkIndex, indexInChunk) = self.index.quotientAndRemainder(dividingBy: HeapRegistry.Chunk.itemsPerChunk)
+            HeapRegistry.instance.chunks[chunkIndex].descriptors[indexInChunk] = newValue
+        }
+    }
+    
+    @inlinable
+    public var storageMode: StorageMode {
+        return self.descriptor.storageMode
+    }
+    
+    @inlinable
+    public var cacheMode: CPUCacheMode {
+        return self.descriptor.cacheMode
+    }
+    
+    @inlinable
+    public var label : String? {
+        get {
+            let (chunkIndex, indexInChunk) = self.index.quotientAndRemainder(dividingBy: HeapRegistry.Chunk.itemsPerChunk)
+            return HeapRegistry.instance.chunks[chunkIndex].labels[indexInChunk]
+        }
+        nonmutating set {
+            let (chunkIndex, indexInChunk) = self.index.quotientAndRemainder(dividingBy: HeapRegistry.Chunk.itemsPerChunk)
+            HeapRegistry.instance.chunks[chunkIndex].labels[indexInChunk] = newValue
+            RenderBackend.updateLabel(on: self)
+        }
+    }
+    
+    /// Returns whether the resource is known to currently be in use by the CPU or GPU.
+    @inlinable
+    public var isKnownInUse: Bool {
+        guard self._usesPersistentRegistry else {
+            return true
+        }
+        let (chunkIndex, indexInChunk) = self.index.quotientAndRemainder(dividingBy: HeapRegistry.Chunk.itemsPerChunk)
+        let activeRenderGraphMask = UInt8.AtomicRepresentation.atomicLoad(at: HeapRegistry.instance.chunks[chunkIndex].activeRenderGraphs.advanced(by: indexInChunk), ordering: .relaxed)
+        if activeRenderGraphMask != 0 {
+            return true // The resource is still being used by a yet-to-be-submitted RenderGraph.
+        }
+        return false
+    }
+    
+    public func markAsUsed(activeRenderGraphMask: ActiveRenderGraphMask) {
+        guard self._usesPersistentRegistry else {
+            return
+        }
+        let (chunkIndex, indexInChunk) = self.index.quotientAndRemainder(dividingBy: HeapRegistry.Chunk.itemsPerChunk)
+        UInt8.AtomicRepresentation.atomicLoadThenBitwiseOr(with: activeRenderGraphMask, at: HeapRegistry.instance.chunks[chunkIndex].activeRenderGraphs.advanced(by: indexInChunk), ordering: .relaxed)
+    }
+    
+    public var childResources: Set<Resource> {
+        _read {
+            guard self.isValid else {
+                yield []
+                return
+            }
+            
+            HeapRegistry.instance.lock.lock()
+            let (chunkIndex, indexInChunk) = self.index.quotientAndRemainder(dividingBy: HeapRegistry.Chunk.itemsPerChunk)
+            yield HeapRegistry.instance.chunks[chunkIndex].childResources[indexInChunk]
+            HeapRegistry.instance.lock.unlock()
+        }
+        nonmutating _modify {
+            guard self.isValid else {
+                var resources = Set<Resource>()
+                yield &resources
+                return
+            }
+            
+            HeapRegistry.instance.lock.lock()
+            let (chunkIndex, indexInChunk) = self.index.quotientAndRemainder(dividingBy: HeapRegistry.Chunk.itemsPerChunk)
+            yield &HeapRegistry.instance.chunks[chunkIndex].childResources[indexInChunk]
+            HeapRegistry.instance.lock.unlock()
+        }
+    }
+    
+    public func dispose() {
+        guard self._usesPersistentRegistry, self.isValid else {
+            return
+        }
+        HeapRegistry.instance.dispose(self)
+    }
+    
+    @inlinable
+    public var isValid : Bool {
+        let (chunkIndex, indexInChunk) = self.index.quotientAndRemainder(dividingBy: HeapRegistry.Chunk.itemsPerChunk)
+        return HeapRegistry.instance.chunks[chunkIndex].generations[indexInChunk] == self.generation
+    }
+}
+
+extension Heap: CustomStringConvertible {
+    public var description: String {
+        return "Heap(handle: \(self.handle)) { \(self.label.map { "label: \($0), "} ?? "")descriptor: \(self.descriptor), flags: \(self.flags) }"
+    }
+}
+
+
+/// `Buffer` represents a contiguous block of untyped GPU-visible memory.
+/// Whenever data is accessed or written on the GPU, it is represented in Swift CPU code as a `Buffer`.
+///
+/// By default, `Buffer`s are transient and associated with a particular (usually the currently-executing) `RenderGraph`.
+/// They are given backing GPU memory when the `RenderGraph` executes and are invalidated once the `RenderGraph`
+/// has been submitted to the GPU. This is a useful default when passing data to the GPU that changes per frame.
+///
+/// If a `Buffer` needs to persist across multiple frames, `ResourceFlags.persistent` must be passed to its initialiser;
+/// persistent buffers are created immediately and are valid until `Buffer.dispose()` is called on the buffer instance.
+/// Note that `Buffer`s are _not_ reference-counted; you must manually manage their lifetime.
+public struct Buffer : ResourceProtocol {
+    public struct TextureViewDescriptor {
+        public var descriptor : TextureDescriptor
+        public var offset : Int
+        public var bytesPerRow : Int
+        
+        @inlinable
+        public init(descriptor: TextureDescriptor, offset: Int, bytesPerRow: Int) {
+            self.descriptor = descriptor
+            self.offset = offset
+            self.bytesPerRow = bytesPerRow
+        }
+    }
+    
+    @usableFromInline let _handle : UnsafeRawPointer
+    @inlinable public var handle : Handle { return UInt64(UInt(bitPattern: _handle)) }
+    
+    /// Retrieves a `Buffer` from an existing valid `Buffer` handle.
+    ///
+    /// - Parameter handle: the handle for the buffer to retrieve.
+    @inlinable
+    public init(handle: Handle) {
+        assert(Resource(handle: handle).type == .buffer)
+        self._handle = UnsafeRawPointer(bitPattern: UInt(handle))!
+    }
+    
+    /// Creates a new GPU-visible buffer.
+    ///
+    /// - Parameter length: The minimum length, in bytes, of the buffer's allocation.
+    /// - Parameter storageMode: The storage mode for the buffer, representing the pool of memory from which the buffer should be allocated.
+    /// - Parameter cacheMode: The CPU cache mode for the created buffer, if it is CPU-visible. Write-combined buffers _may_ have better write performance from the CPU but will have considerable overhead when being read by the CPU.
+    /// - Parameter usage: The ways in which the created buffer will be used by the GPU. Only required for persistent or history buffers; transient buffers will infer their usage.
+    /// - Parameter bytes: `length` bytes to optionally copy to the buffer. The buffer must be CPU-visible, and it must either be persistent or be created during `RenderGraph` execution.
+    /// - Parameter renderGraph: The render graph that this buffer will be used with, if this is a transient buffer. Only necessary for transient buffers created outside of `RenderGraph` execution (e.g. in a render pass' `init` method).
+    /// - Parameter flags: The flags with which to create the buffer; for example, `ResourceFlags.persistent` for a persistent buffer.
+    /// - SeeAlso: `init(descriptor:renderGraph:flags)`
+    @inlinable
+    public init(length: Int, storageMode: StorageMode = .managed, cacheMode: CPUCacheMode = .defaultCache, usage: BufferUsage = .unknown, bytes: UnsafeRawPointer? = nil, renderGraph: RenderGraph? = nil, flags: ResourceFlags = []) {
+        self.init(descriptor: BufferDescriptor(length: length, storageMode: storageMode, cacheMode: cacheMode, usage: usage), bytes: bytes, renderGraph: renderGraph, flags: flags)
+    }
+    
+    @available(*, deprecated, renamed: "init(descriptor:renderGraph:flags:)")
+    @inlinable
+    public init(descriptor: BufferDescriptor, frameGraph: RenderGraph?, flags: ResourceFlags = []) {
+        self.init(descriptor: descriptor, renderGraph: frameGraph, flags: flags)
+    }
+    
+    /// Creates a new GPU-visible buffer.
+    ///
+    /// - Parameter descriptor: The descriptor representing the properties with which the buffer should be created.
+    /// - Parameter renderGraph: The render graph that this buffer will be used with, if this is a transient buffer. Only necessary for transient buffers created outside of `RenderGraph` execution (e.g. in a render pass' `init` method).
+    /// - Parameter flags: The flags with which to create the buffer; for example, `ResourceFlags.persistent` for a persistent buffer.
+    @inlinable
+    public init(descriptor: BufferDescriptor, renderGraph: RenderGraph? = nil, flags: ResourceFlags = []) {
+        let index : UInt64
+        if flags.contains(.persistent) || flags.contains(.historyBuffer) {
+            index = PersistentBufferRegistry.instance.allocate(descriptor: descriptor, heap: nil, flags: flags)
+        } else {
+            guard let renderGraph = renderGraph ?? RenderGraph.activeRenderGraph else {
+                fatalError("The RenderGraph must be specified for transient resources created outside of a render pass' execute() method.")
+            }
+            precondition(renderGraph.transientRegistryIndex >= 0, "Transient resources are not supported on the RenderGraph \(renderGraph)")
+            index = TransientBufferRegistry.instances[renderGraph.transientRegistryIndex].allocate(descriptor: descriptor, flags: flags)
+        }
+        
+        let handle = index | (UInt64(flags.rawValue) << Self.flagBitsRange.lowerBound) | (UInt64(ResourceType.buffer.rawValue) << Self.typeBitsRange.lowerBound)
+        self._handle = UnsafeRawPointer(bitPattern: UInt(handle))!
+        
+        if self.flags.contains(.persistent) {
+            assert(!descriptor.usageHint.isEmpty, "Persistent resources must explicitly specify their usage.")
+            let didAllocate = RenderBackend.materialisePersistentBuffer(self)
+            assert(didAllocate, "Allocation failed for persistent buffer \(self)")
+            if !didAllocate { self.dispose() }
+        }
+    }
+    
+    @available(*, deprecated, renamed: "init(descriptor:bytes:renderGraph:flags:)")
+    @inlinable
+    public init(descriptor: BufferDescriptor, bytes: UnsafeRawPointer?, frameGraph: RenderGraph?, flags: ResourceFlags = []) {
+        self.init(descriptor: descriptor, bytes: bytes, renderGraph: frameGraph, flags: flags)
+    }
+    
+    /// Creates a new GPU-visible buffer.
+    ///
+    /// - Parameter descriptor: The descriptor representing the properties with which the buffer should be created.
+    /// - Parameter bytes: `length` bytes to optionally copy to the buffer. The buffer must be CPU-visible, and it must either be persistent or be created during `RenderGraph` execution.
+    /// - Parameter renderGraph: The render graph that this buffer will be used with, if this is a transient buffer. Only necessary for transient buffers created outside of `RenderGraph` execution (e.g. in a render pass' `init` method).
+    /// - Parameter flags: The flags with which to create the buffer; for example, `ResourceFlags.persistent` for a persistent buffer.
+    @inlinable
+    public init(descriptor: BufferDescriptor, bytes: UnsafeRawPointer?, renderGraph: RenderGraph? = nil, flags: ResourceFlags = []) {
+        self.init(descriptor: descriptor, renderGraph: renderGraph, flags: flags)
+        
+        if let bytes = bytes {
+            assert(self.descriptor.storageMode != .private)
+            self.withMutableContents { contents, _ in contents.copyMemory(from: UnsafeRawBufferPointer(start: bytes, count: descriptor.length)) }
+        }
+    }
+    
+    /// Suballocates a new persistent GPU-visible buffer from the provided heap.
+    ///
+    /// - Parameter length: The minimum length, in bytes, of the buffer's allocation.
+    /// - Parameter usage: The ways in which the created buffer will be used by the GPU.
+    /// - Parameter bytes: `length` bytes to optionally copy to the buffer. The buffer must be CPU-visible (i.e. allocated from a CPU-visible heap).
+    /// - Parameter heap: The `Heap` from which to suballocate the buffer's memory.
+    /// - Parameter flags: The flags with which to create the buffer. Must include `ResourceFlags.persistent`.
+    /// - Returns: nil if the buffer could not be created (e.g. there is not enough unfragmented available space on the heap).
+    @inlinable
+    public init?(length: Int, usage: BufferUsage = .unknown, bytes: UnsafeRawPointer? = nil, heap: Heap, flags: ResourceFlags = [.persistent]) {
+        self.init(descriptor: BufferDescriptor(length: length, storageMode: heap.storageMode, cacheMode: heap.cacheMode, usage: usage), bytes: bytes, heap: heap, flags: flags)
+    }
+    
+    /// Suballocates a new persistent GPU-visible buffer from the provided heap.
+    ///
+    /// - Parameter descriptor: The descriptor representing the properties with which the buffer should be created. Properties which are already specified by the heap are ignored.
+    /// - Parameter heap: The `Heap` from which to suballocate the buffer's memory.
+    /// - Parameter flags: The flags with which to create the buffer. Must include `ResourceFlags.persistent`.
+    /// - Returns: nil if the buffer could not be created (e.g. there is not enough unfragmented available space on the heap).
+    @inlinable
+    public init?(descriptor: BufferDescriptor, bytes: UnsafeRawPointer? = nil, heap: Heap, flags: ResourceFlags = [.persistent]) {
+        assert(flags.contains(.persistent), "Heap-allocated resources must be persistent.")
+        assert(!descriptor.usageHint.isEmpty, "Persistent resources must explicitly specify their usage.")
+        
+        let index = PersistentBufferRegistry.instance.allocate(descriptor: descriptor, heap: heap, flags: flags)
+        let handle = index | (UInt64(flags.rawValue) << Self.flagBitsRange.lowerBound) | (UInt64(ResourceType.buffer.rawValue) << Self.typeBitsRange.lowerBound)
+        self._handle = UnsafeRawPointer(bitPattern: UInt(handle))!
+        
+        if !RenderBackend.materialisePersistentBuffer(self) {
+            self.dispose()
+            return nil
+        }
+        
+        heap.childResources.insert(Resource(self))
+        
+        
+        if let bytes = bytes {
+            assert(self.descriptor.storageMode != .private)
+            self.withMutableContents { contents, _ in contents.copyMemory(from: UnsafeRawBufferPointer(start: bytes, count: descriptor.length)) }
+        }
+    }
+    
+    @inlinable
+    public func withContents<A>(_ perform: (UnsafeRawBufferPointer) /* async */ throws -> A) /* reasync */ rethrows -> A {
+        self.checkHasCPUAccess(accessType: .read)
+        let contents = RenderBackend.bufferContents(for: self, range: self.range)
+        return try /* await */perform(UnsafeRawBufferPointer(start: UnsafeRawPointer(contents), count: self.length))
+    }
+    
+    @inlinable
+    public func withContents<A>(range: Range<Int>, _ perform: (UnsafeRawBufferPointer) /* async */ throws -> A) /* reasync */ rethrows -> A {
+        self.checkHasCPUAccess(accessType: .read)
+        let contents = RenderBackend.bufferContents(for: self, range: range)
+        return try /* await */perform(UnsafeRawBufferPointer(start: UnsafeRawPointer(contents), count: range.count))
+    }
+    
+    @inlinable
+    public func withMutableContents<A>(_ perform: (_ buffer: UnsafeMutableRawBufferPointer, _ modifiedRange: inout Range<Int>) /* async */ throws -> A) /* reasync */ rethrows -> A {
+        self.checkHasCPUAccess(accessType: .readWrite)
+        let contents = RenderBackend.bufferContents(for: self, range: self.range)
+        var modifiedRange = self.range
+        
+        let result = try /* await */perform(UnsafeMutableRawBufferPointer(start: UnsafeMutableRawPointer(contents), count: self.length), &modifiedRange)
+        
+        RenderBackend.buffer(self, didModifyRange: modifiedRange)
+        self.stateFlags.formUnion(.initialised)
+        return result
+    }
+    
+    @inlinable
+    public func withMutableContents<A>(range: Range<Int>, _ perform: (_ buffer: UnsafeMutableRawBufferPointer, _ modifiedRange: inout Range<Int>) /* async */ throws -> A) /*reasync */rethrows -> A {
+        self.checkHasCPUAccess(accessType: .readWrite)
+        let contents = RenderBackend.bufferContents(for: self, range: range)
+        var modifiedRange = range
+        
+        let result = try /* await */perform(UnsafeMutableRawBufferPointer(start: UnsafeMutableRawPointer(contents), count: range.count), &modifiedRange)
+        
+        RenderBackend.buffer(self, didModifyRange: modifiedRange)
+        self.stateFlags.formUnion(.initialised)
+        return result
+    }
+    
+    @inlinable
+    public func withContentsAsync(_ perform: @escaping (UnsafeRawBufferPointer) /* async */ -> Void) async {
+        await self.waitForCPUAccess(accessType: .read)
+        if let contents = RenderBackend.bufferContents(for: self, range: self.range) {
+            perform(UnsafeRawBufferPointer(start: UnsafeRawPointer(contents), count: self.length))
+        } else {
+            self._deferredSliceActions.append(DeferredBufferSlice(closure: { $0.withContents(perform) }))
+        }
+    }
+    
+    @inlinable
+    public func withContentsAsync(range: Range<Int>, _ perform: @escaping (UnsafeRawBufferPointer) -> Void) async {
+        await self.waitForCPUAccess(accessType: .read)
+        if let contents = RenderBackend.bufferContents(for: self, range: range) {
+            perform(UnsafeRawBufferPointer(start: UnsafeRawPointer(contents), count: range.count))
+        } else {
+            self._deferredSliceActions.append(DeferredBufferSlice(closure: { $0.withContents(range: range, perform) }))
+        }
+    }
+    
+    @inlinable
+    public func withMutableContentsAsync(_ perform: @escaping (_ buffer: UnsafeMutableRawBufferPointer, _ modifiedRange: inout Range<Int>) /* async */ -> Void) async {
+        await self.waitForCPUAccess(accessType: .readWrite)
+        if let _ = RenderBackend.bufferContents(for: self, range: self.range) {
+            self.withMutableContents(perform)
+        } else {
+            self._deferredSliceActions.append(DeferredBufferSlice(closure: { $0.withMutableContents(range: range, perform) }))
+        }
+    }
+    
+    @inlinable
+    public func withMutableContentsAsync(range: Range<Int>, _ perform: @escaping (_ buffer: UnsafeMutableRawBufferPointer, _ modifiedRange: inout Range<Int>) -> Void) async {
+        await self.waitForCPUAccess(accessType: .readWrite)
+        if let _ = RenderBackend.bufferContents(for: self, range: range) {
+            self.withMutableContents(range: range, perform)
+        } else {
+            self._deferredSliceActions.append(DeferredBufferSlice(closure: { $0.withMutableContents(range: range, perform) }))
+        }
+    }
+    
+    @inlinable
+    public func fill(with perform: @escaping (_ buffer: UnsafeMutableRawBufferPointer, _ filledRange: inout Range<Int>) -> Void) {
+        if let _ = RenderBackend.bufferContents(for: self, range: self.range) {
+            self.withMutableContents(perform)
+        } else {
+            self._deferredSliceActions.append(DeferredBufferSlice(closure: {
+                $0.withMutableContents(perform)
+            }))
+        }
+    }
+    
+    @inlinable
+    public func fill<C : Collection>(from source: C) {
+        let requiredCapacity = source.count * MemoryLayout<C.Element>.stride
+        assert(self.length >= requiredCapacity)
+        
+        if let contents = RenderBackend.bufferContents(for: self, range: range) {
+            contents.bindMemory(to: C.Element.self, capacity: source.count).initialize(from: source)
+            let range = 0..<source.count * MemoryLayout<C.Element>.stride
+            RenderBackend.buffer(self, didModifyRange: range)
+            self.stateFlags.formUnion(.initialised)
+        } else {
+            self._deferredSliceActions.append(DeferredBufferSlice(closure: {
+                $0.withMutableContents(range: range, {
+                    let initializedBuffer = $0.bindMemory(to: C.Element.self).initialize(from: source)
+                    $1 = 0..<initializedBuffer.1 * MemoryLayout<C.Element>.stride
+                })
+            }))
+        }
+    }
+    
+    func applyDeferredSliceActions() {
+        // TODO: Add support for deferred slice actions to persistent resources.
+        guard !self.flags.contains(.historyBuffer) else {
+            return
+        }
+        
+        _ = Task {
+            for action in self._deferredSliceActions {
+                action.apply(self)
+            }
+            self._deferredSliceActions.removeAll(keepingCapacity: true)
+        }
+    }
+    
+    @inlinable
+    public var length : Int {
+        return self.descriptor.length
+    }
+    
+    @inlinable
+    public var range : Range<Int> {
+        return 0..<self.descriptor.length
+    }
+    
+    @inlinable
+    public var stateFlags: ResourceStateFlags {
+        get {
+            if self.flags.intersection([.historyBuffer, .persistent]) == [] {
+                return []
+            }
+            
+            let (chunkIndex, indexInChunk) = self.index.quotientAndRemainder(dividingBy: PersistentBufferRegistry.Chunk.itemsPerChunk)
+            return PersistentBufferRegistry.instance.chunks[chunkIndex].stateFlags[indexInChunk]
+        }
+        nonmutating set {
+            if self.flags.intersection([.historyBuffer, .persistent]) == [] { return }
+            
+            let (chunkIndex, indexInChunk) = self.index.quotientAndRemainder(dividingBy: PersistentBufferRegistry.Chunk.itemsPerChunk)
+            PersistentBufferRegistry.instance.chunks[chunkIndex].stateFlags[indexInChunk] = newValue
+        }
+    }
+    
+    @inlinable
+    public internal(set) var descriptor : BufferDescriptor {
+        get {
+            let index = self.index
+            if self._usesPersistentRegistry {
+                let (chunkIndex, indexInChunk) = self.index.quotientAndRemainder(dividingBy: PersistentBufferRegistry.Chunk.itemsPerChunk)
+                return PersistentBufferRegistry.instance.chunks[chunkIndex].descriptors[indexInChunk]
+            } else {
+                return TransientBufferRegistry.instances[self.transientRegistryIndex].descriptors[index]
+            }
+        }
+        nonmutating set {
+            let index = self.index
+            if self._usesPersistentRegistry {
+                let (chunkIndex, indexInChunk) = self.index.quotientAndRemainder(dividingBy: PersistentBufferRegistry.Chunk.itemsPerChunk)
+                PersistentBufferRegistry.instance.chunks[chunkIndex].descriptors[indexInChunk] = newValue
+            } else {
+                TransientBufferRegistry.instances[self.transientRegistryIndex].descriptors[index] = newValue
+            }
+        }
+    }
+    
+    @inlinable
+    public var heap : Heap? {
+        if self._usesPersistentRegistry {
+            let (chunkIndex, indexInChunk) = self.index.quotientAndRemainder(dividingBy: PersistentBufferRegistry.Chunk.itemsPerChunk)
+            let heap = PersistentBufferRegistry.instance.chunks[chunkIndex].heaps[indexInChunk]
+            return heap
+        } else {
+            return nil
+        }
+    }
+    
+    @inlinable
+    public var storageMode: StorageMode {
+        return self.descriptor.storageMode
+    }
+    
+    @inlinable
+    public var label : String? {
+        get {
+            let index = self.index
+            if self._usesPersistentRegistry {
+                let (chunkIndex, indexInChunk) = self.index.quotientAndRemainder(dividingBy: PersistentBufferRegistry.Chunk.itemsPerChunk)
+                return PersistentBufferRegistry.instance.chunks[chunkIndex].labels[indexInChunk]
+            } else {
+                return TransientBufferRegistry.instances[self.transientRegistryIndex].labels[index]
+            }
+        }
+        nonmutating set {
+            let index = self.index
+            if self._usesPersistentRegistry {
+                let (chunkIndex, indexInChunk) = self.index.quotientAndRemainder(dividingBy: PersistentBufferRegistry.Chunk.itemsPerChunk)
+                PersistentBufferRegistry.instance.chunks[chunkIndex].labels[indexInChunk] = newValue
+                RenderBackend.updateLabel(on: self)
+            } else {
+                TransientBufferRegistry.instances[self.transientRegistryIndex].labels[index] = newValue
+            }
+        }
+    }
+    
+    @inlinable
+    var _deferredSliceActions : [DeferredBufferSlice] {
+        get {
+            assert(!self._usesPersistentRegistry)
+            
+            return TransientBufferRegistry.instances[self.transientRegistryIndex].deferredSliceActions[self.index]
+            
+        }
+        nonmutating set {
+            assert(!self._usesPersistentRegistry)
+            
+            TransientBufferRegistry.instances[self.transientRegistryIndex].deferredSliceActions[self.index] = newValue
+        }
+    }
+    
+    public subscript(waitIndexFor queue: Queue, accessType type: ResourceAccessType) -> UInt64 {
+        get {
+            guard self._usesPersistentRegistry else { return 0 }
+            let (chunkIndex, indexInChunk) = self.index.quotientAndRemainder(dividingBy: PersistentBufferRegistry.Chunk.itemsPerChunk)
+            if type == .read {
+                return PersistentBufferRegistry.instance.chunks[chunkIndex].readWaitIndices[indexInChunk][Int(queue.index)]
+            } else {
+                return PersistentBufferRegistry.instance.chunks[chunkIndex].writeWaitIndices[indexInChunk][Int(queue.index)]
+            }
+        }
+        nonmutating set {
+            guard self._usesPersistentRegistry else { return }
+            let (chunkIndex, indexInChunk) = self.index.quotientAndRemainder(dividingBy: PersistentBufferRegistry.Chunk.itemsPerChunk)
+            
+            if type == .read || type == .readWrite {
+                PersistentBufferRegistry.instance.chunks[chunkIndex].readWaitIndices[indexInChunk][Int(queue.index)] = newValue
+            }
+            if type == .write || type == .readWrite {
+                PersistentBufferRegistry.instance.chunks[chunkIndex].writeWaitIndices[indexInChunk][Int(queue.index)] = newValue
+            }
+        }
+    }
+    
+    @inlinable
+    public var usages : ChunkArray<ResourceUsage> {
+        get {
+            let index = self.index
+            if self._usesPersistentRegistry {
+                let (chunkIndex, indexInChunk) = self.index.quotientAndRemainder(dividingBy: PersistentBufferRegistry.Chunk.itemsPerChunk)
+                return PersistentBufferRegistry.instance.chunks[chunkIndex].usages[indexInChunk]
+            } else {
+                return TransientBufferRegistry.instances[self.transientRegistryIndex].usages[index]
+            }
+        }
+        nonmutating set {
+            let index = self.index
+            if self._usesPersistentRegistry {
+                let (chunkIndex, indexInChunk) = self.index.quotientAndRemainder(dividingBy: PersistentBufferRegistry.Chunk.itemsPerChunk)
+                PersistentBufferRegistry.instance.chunks[chunkIndex].usages[indexInChunk] = newValue
+            } else {
+                TransientBufferRegistry.instances[self.transientRegistryIndex].usages[index] = newValue
+            }
+        }
+    }
+    
+    /// Returns whether the resource is known to currently be in use by the CPU or GPU.
+    @inlinable
+    public var isKnownInUse: Bool {
+        guard self._usesPersistentRegistry else {
+            return true
+        }
+        let (chunkIndex, indexInChunk) = self.index.quotientAndRemainder(dividingBy: PersistentBufferRegistry.Chunk.itemsPerChunk)
+        let activeRenderGraphMask = UInt8.AtomicRepresentation.atomicLoad(at: PersistentBufferRegistry.instance.chunks[chunkIndex].activeRenderGraphs.advanced(by: indexInChunk), ordering: .relaxed)
+        if activeRenderGraphMask != 0 {
+            return true // The resource is still being used by a yet-to-be-submitted RenderGraph.
+        }
+        for queue in QueueRegistry.allQueues {
+            if self[waitIndexFor: queue, accessType: .readWrite] > queue.lastCompletedCommand {
+                return true
+            }
+        }
+        return false
+    }
+    
+    public func markAsUsed(activeRenderGraphMask: ActiveRenderGraphMask) {
+        self.heap?.markAsUsed(activeRenderGraphMask: activeRenderGraphMask)
+        
+        guard self._usesPersistentRegistry else {
+            return
+        }
+        let (chunkIndex, indexInChunk) = self.index.quotientAndRemainder(dividingBy: PersistentBufferRegistry.Chunk.itemsPerChunk)
+        UInt8.AtomicRepresentation.atomicLoadThenBitwiseOr(with: activeRenderGraphMask, at: PersistentBufferRegistry.instance.chunks[chunkIndex].activeRenderGraphs.advanced(by: indexInChunk), ordering: .relaxed)
+    }
+    
+    public func dispose() {
+        guard self._usesPersistentRegistry, self.isValid else {
+            return
+        }
+        self.heap?.childResources.remove(Resource(self))
+        PersistentBufferRegistry.instance.dispose(self)
+    }
+    
+    @inlinable
+    public var isValid : Bool {
+        if self._usesPersistentRegistry {
+            let (chunkIndex, indexInChunk) = self.index.quotientAndRemainder(dividingBy: PersistentBufferRegistry.Chunk.itemsPerChunk)
+            return PersistentBufferRegistry.instance.chunks[chunkIndex].generations[indexInChunk] == self.generation
+        } else {
+            return TransientBufferRegistry.instances[self.transientRegistryIndex].generation == self.generation
+        }
+    }
+}
+
+extension Buffer: CustomStringConvertible {
+    public var description: String {
+        return "Buffer(handle: \(self.handle)) { \(self.label.map { "label: \($0), "} ?? "")descriptor: \(self.descriptor), stateFlags: \(self.stateFlags), flags: \(self.flags) }"
+    }
+}
+
+public struct Texture : ResourceProtocol {
+    public struct TextureViewDescriptor {
+        public var pixelFormat: PixelFormat
+        public var textureType: TextureType
+        public var levels: Range<Int>
+        public var slices: Range<Int>
+        
+        @inlinable
+        public init(pixelFormat: PixelFormat, textureType: TextureType, levels: Range<Int> = -1..<0, slices: Range<Int> = -1..<0) {
+            self.pixelFormat = pixelFormat
+            self.textureType = textureType
+            self.levels = levels
+            self.slices = slices
+        }
+    }
+    
+    @usableFromInline let _handle : UnsafeRawPointer
+    @inlinable public var handle : Handle { return UInt64(UInt(bitPattern: _handle)) }
+    
+    @inlinable
+    public init(handle: Handle) {
+        assert(Resource(handle: handle).type == .texture)
+        self._handle = UnsafeRawPointer(bitPattern: UInt(handle))!
+    }
+    
+    @available(*, deprecated, renamed: "init(descriptor:renderGraph:flags:)")
+    @inlinable
+    public init(descriptor: TextureDescriptor, frameGraph: RenderGraph?, flags: ResourceFlags = []) {
+        self.init(descriptor: descriptor, renderGraph: frameGraph, flags: flags)
+    }
+    
+    @inlinable
+    public init(descriptor: TextureDescriptor, renderGraph: RenderGraph? = nil, flags: ResourceFlags = []) {
+        precondition(descriptor.width <= 16384 && descriptor.height <= 16384 && descriptor.depth <= 1024)
+        
+        let index : UInt64
+        if flags.contains(.persistent) || flags.contains(.historyBuffer) {
+            index = PersistentTextureRegistry.instance.allocate(descriptor: descriptor, heap: nil, flags: flags)
+        } else {
+            guard let renderGraph = renderGraph ?? RenderGraph.activeRenderGraph else {
+                fatalError("The RenderGraph must be specified for transient resources created outside of a render pass' execute() method.")
+            }
+            precondition(renderGraph.transientRegistryIndex >= 0, "Transient resources are not supported on the RenderGraph \(renderGraph)")
+            index = TransientTextureRegistry.instances[renderGraph.transientRegistryIndex].allocate(descriptor: descriptor, flags: flags)
+        }
+        
+        let handle = index | (UInt64(flags.rawValue) << Self.flagBitsRange.lowerBound) | (UInt64(ResourceType.texture.rawValue) << Self.typeBitsRange.lowerBound)
+        self._handle = UnsafeRawPointer(bitPattern: UInt(handle))!
+        
+        if self.flags.contains(.persistent) {
+            assert(!descriptor.usageHint.isEmpty, "Persistent resources must explicitly specify their usage.")
+            let didAllocate = RenderBackend.materialisePersistentTexture(self)
+            assert(didAllocate, "Allocation failed for persistent texture \(self)")
+            if !didAllocate { self.dispose() }
+        }
+    }
+    
+    @inlinable
+    public static func _createPersistentTextureWithoutDescriptor(flags: ResourceFlags = [.persistent]) -> Texture {
+        precondition(flags.contains(.persistent))
+        let index = PersistentTextureRegistry.instance.allocateHandle()
+        let handle = index | (UInt64(flags.rawValue) << Self.flagBitsRange.lowerBound) | (UInt64(ResourceType.texture.rawValue) << Self.typeBitsRange.lowerBound)
+        return Texture(handle: handle)
+    }
+    
+    @inlinable
+    public func _initialisePersistentTexture(descriptor: TextureDescriptor, heap: Heap?) {
+        precondition(self.flags.contains(.persistent))
+        PersistentTextureRegistry.instance.initialise(texture: self, descriptor: descriptor, heap: heap, flags: self.flags)
+        
+        assert(!descriptor.usageHint.isEmpty, "Persistent resources must explicitly specify their usage.")
+        let didAllocate = RenderBackend.materialisePersistentTexture(self)
+        assert(didAllocate, "Allocation failed for persistent texture \(self)")
+        if !didAllocate { self.dispose() }
+    }
+    
+    @inlinable
+    public init?(descriptor: TextureDescriptor, heap: Heap, flags: ResourceFlags = [.persistent]) {
+        precondition(descriptor.width <= 16384 && descriptor.height <= 16384 && descriptor.depth <= 1024)
+        
+        assert(flags.contains(.persistent), "Heap-allocated resources must be persistent.")
+        assert(!descriptor.usageHint.isEmpty, "Persistent resources must explicitly specify their usage.")
+        
+        let index = PersistentTextureRegistry.instance.allocate(descriptor: descriptor, heap: heap, flags: flags)
+        let handle = index | (UInt64(flags.rawValue) << Self.flagBitsRange.lowerBound) | (UInt64(ResourceType.texture.rawValue) << Self.typeBitsRange.lowerBound)
+        self._handle = UnsafeRawPointer(bitPattern: UInt(handle))!
+        
+        if !RenderBackend.materialisePersistentTexture(self) {
+            self.dispose()
+            return nil
+        }
+        
+        heap.childResources.insert(Resource(self))
+    }
+    
+    @available(*, deprecated, renamed: "init(descriptor:externalResource:renderGraph:flags:)")
+    @inlinable
+    public init(descriptor: TextureDescriptor, externalResource: Any, frameGraph: RenderGraph?, flags: ResourceFlags = [.persistent, .externalOwnership]) {
+        self.init(descriptor: descriptor, externalResource: externalResource, renderGraph: frameGraph, flags: flags)
+    }
+    
+    @inlinable
+    public init(descriptor: TextureDescriptor, externalResource: Any, renderGraph: RenderGraph? = nil, flags: ResourceFlags = [.persistent, .externalOwnership]) {
+        let index : UInt64
+        if flags.contains(.persistent) || flags.contains(.historyBuffer) {
+            index = PersistentTextureRegistry.instance.allocate(descriptor: descriptor, heap: nil, flags: flags)
+        } else {
+            guard let renderGraph = renderGraph ?? RenderGraph.activeRenderGraph else {
+                fatalError("The RenderGraph must be specified for transient resources created outside of a render pass' execute() method.")
+            }
+            index = TransientTextureRegistry.instances[renderGraph.transientRegistryIndex].allocate(descriptor: descriptor, flags: flags)
+        }
+        
+        let handle = index | (UInt64(flags.rawValue) << Self.flagBitsRange.lowerBound) | (UInt64(ResourceType.texture.rawValue) << Self.typeBitsRange.lowerBound)
+        self._handle = UnsafeRawPointer(bitPattern: UInt(handle))!
+        
+        if self.flags.contains(.persistent) {
+            assert(!descriptor.usageHint.isEmpty, "Persistent resources must explicitly specify their usage.")
+        }
+        RenderBackend.registerExternalResource(Resource(self), backingResource: externalResource)
+    }
+    
+    @inlinable
+    public init(viewOf base: Texture, descriptor: TextureViewDescriptor, renderGraph: RenderGraph? = nil) {
+        let flags : ResourceFlags = .resourceView
+        
+        guard let transientRegistryIndex = renderGraph?.transientRegistryIndex ?? RenderGraph.activeRenderGraph?.transientRegistryIndex ?? (!base._usesPersistentRegistry ? base.transientRegistryIndex : nil) else {
+            fatalError("The RenderGraph must be specified for transient resources created outside of a render pass' execute() method.")
+        }
+        precondition(transientRegistryIndex >= 0, "Transient resources are not supported on this RenderGraph")
+        
+        let index = TransientTextureRegistry.instances[transientRegistryIndex].allocate(descriptor: descriptor, baseResource: base)
+        let handle = index | (UInt64(flags.rawValue) << Self.flagBitsRange.lowerBound) | (UInt64(ResourceType.texture.rawValue) << Self.typeBitsRange.lowerBound)
+        self._handle = UnsafeRawPointer(bitPattern: UInt(handle))!
+    }
+    
+    @inlinable
+    public init(viewOf base: Buffer, descriptor: Buffer.TextureViewDescriptor, renderGraph: RenderGraph? = nil) {
+        let flags : ResourceFlags = .resourceView
+        
+        guard let transientRegistryIndex = renderGraph?.transientRegistryIndex ?? RenderGraph.activeRenderGraph?.transientRegistryIndex ?? (!base._usesPersistentRegistry ? base.transientRegistryIndex : nil) else {
+            fatalError("The RenderGraph must be specified for transient resources created outside of a render pass' execute() method.")
+        }
+        precondition(transientRegistryIndex >= 0, "Transient resources are not supported on this RenderGraph")
+        
+        let index = TransientTextureRegistry.instances[transientRegistryIndex].allocate(descriptor: descriptor, baseResource: base)
+        let handle = index | (UInt64(flags.rawValue) << Self.flagBitsRange.lowerBound) | (UInt64(ResourceType.texture.rawValue) << Self.typeBitsRange.lowerBound)
+        self._handle = UnsafeRawPointer(bitPattern: UInt(handle))!
+    }
+    
+    @available(*, deprecated, renamed: "init(descriptor:isMinimised:nativeWindow:renderGraph:)")
+    @inlinable
+    public init(windowId: Int, descriptor: TextureDescriptor, isMinimised: Bool, nativeWindow: Any, frameGraph: RenderGraph) {
+        self.init(descriptor: descriptor, isMinimised: isMinimised, nativeWindow: nativeWindow, renderGraph: frameGraph)
+    }
+    
+    @available(*, deprecated, renamed: "init(descriptor:isMinimised:nativeWindow:renderGraph:)")
+    @inlinable
+    public init(windowId: Int, descriptor: TextureDescriptor, isMinimised: Bool, nativeWindow: Any, renderGraph: RenderGraph) {
+        self.init(descriptor: descriptor, isMinimised: isMinimised, nativeWindow: nativeWindow, renderGraph: renderGraph)
+    }
+    
+    @inlinable
+    public init(descriptor: TextureDescriptor, isMinimised: Bool, nativeWindow: Any, renderGraph: RenderGraph) {
+        self.init(descriptor: descriptor, renderGraph: renderGraph, flags: isMinimised ? [] : .windowHandle)
+        
+        if !isMinimised {
+            RenderBackend.registerWindowTexture(texture: self, context: nativeWindow)
+        }
+    }
+    
+    @inlinable
+    public func copyBytes(to bytes: UnsafeMutableRawPointer, bytesPerRow: Int, region: Region, mipmapLevel: Int) async {
+        await self.waitForCPUAccess(accessType: .read)
+        RenderBackend.copyTextureBytes(from: self, to: bytes, bytesPerRow: bytesPerRow, region: region, mipmapLevel: mipmapLevel)
+    }
+    
+    @inlinable
+    public func replace(region: Region, mipmapLevel: Int, withBytes bytes: UnsafeRawPointer, bytesPerRow: Int) async {
+        await self.waitForCPUAccess(accessType: .write)
+        
+        RenderBackend.replaceTextureRegion(texture: self, region: region, mipmapLevel: mipmapLevel, withBytes: bytes, bytesPerRow: bytesPerRow)
+    }
+    
+    @inlinable
+    public func replace(region: Region, mipmapLevel: Int, slice: Int, withBytes bytes: UnsafeRawPointer, bytesPerRow: Int, bytesPerImage: Int) async {
+        await self.waitForCPUAccess(accessType: .write)
+        
+        RenderBackend.replaceTextureRegion(texture: self, region: region, mipmapLevel: mipmapLevel, slice: slice, withBytes: bytes, bytesPerRow: bytesPerRow, bytesPerImage: bytesPerImage)
+    }
+    
+    @inlinable
+    public var stateFlags: ResourceStateFlags {
+        get {
+            if self.flags.intersection([.historyBuffer, .persistent]) == [] {
+                return []
+            }
+            let (chunkIndex, indexInChunk) = self.index.quotientAndRemainder(dividingBy: PersistentTextureRegistry.Chunk.itemsPerChunk)
+            return PersistentTextureRegistry.instance.chunks[chunkIndex].stateFlags[indexInChunk]
+        }
+        nonmutating set {
+            assert(self.flags.intersection([.historyBuffer, .persistent]) != [], "State flags can only be set on persistent resources.")
+            
+            let (chunkIndex, indexInChunk) = self.index.quotientAndRemainder(dividingBy: PersistentTextureRegistry.Chunk.itemsPerChunk)
+            PersistentTextureRegistry.instance.chunks[chunkIndex].stateFlags[indexInChunk] = newValue
+        }
+    }
+    
+    @inlinable
+    public var storageMode: StorageMode {
+        return self.descriptor.storageMode
+    }
+    
+    @inlinable
+    public internal(set) var descriptor : TextureDescriptor {
+        get {
+            let index = self.index
+            if self._usesPersistentRegistry {
+                let (chunkIndex, indexInChunk) = self.index.quotientAndRemainder(dividingBy: PersistentTextureRegistry.Chunk.itemsPerChunk)
+                return PersistentTextureRegistry.instance.chunks[chunkIndex].descriptors[indexInChunk]
+            } else {
+                return TransientTextureRegistry.instances[self.transientRegistryIndex].descriptors[index]
+            }
+        }
+        nonmutating set {
+            let index = self.index
+            if self._usesPersistentRegistry {
+                let (chunkIndex, indexInChunk) = self.index.quotientAndRemainder(dividingBy: PersistentTextureRegistry.Chunk.itemsPerChunk)
+                PersistentTextureRegistry.instance.chunks[chunkIndex].descriptors[indexInChunk] = newValue
+            } else {
+                TransientTextureRegistry.instances[self.transientRegistryIndex].descriptors[index] = newValue
+            }
+        }
+    }
+    
+    @inlinable
+    public var heap : Heap? {
+        if self._usesPersistentRegistry {
+            let (chunkIndex, indexInChunk) = self.index.quotientAndRemainder(dividingBy: PersistentTextureRegistry.Chunk.itemsPerChunk)
+            let heap = PersistentTextureRegistry.instance.chunks[chunkIndex].heaps[indexInChunk]
+            return heap
+        } else {
+            return nil
+        }
+    }
+    
+    @inlinable
+    public var label : String? {
+        get {
+            let index = self.index
+            if self._usesPersistentRegistry {
+                let (chunkIndex, indexInChunk) = self.index.quotientAndRemainder(dividingBy: PersistentTextureRegistry.Chunk.itemsPerChunk)
+                return PersistentTextureRegistry.instance.chunks[chunkIndex].labels[indexInChunk]
+            } else {
+                return TransientTextureRegistry.instances[self.transientRegistryIndex].labels[index]
+            }
+        }
+        nonmutating set {
+            let index = self.index
+            if self._usesPersistentRegistry {
+                let (chunkIndex, indexInChunk) = self.index.quotientAndRemainder(dividingBy: PersistentTextureRegistry.Chunk.itemsPerChunk)
+                PersistentTextureRegistry.instance.chunks[chunkIndex].labels[indexInChunk] = newValue
+                RenderBackend.updateLabel(on: self)
+            } else {
+                TransientTextureRegistry.instances[self.transientRegistryIndex].labels[index] = newValue
+            }
+        }
+    }
+    
+    public subscript(waitIndexFor queue: Queue, accessType type: ResourceAccessType) -> UInt64 {
+        get {
+            guard self.flags.contains(.persistent) else { return 0 }
+            let (chunkIndex, indexInChunk) = self.index.quotientAndRemainder(dividingBy: PersistentTextureRegistry.Chunk.itemsPerChunk)
+            if type == .read {
+                return PersistentTextureRegistry.instance.chunks[chunkIndex].readWaitIndices[indexInChunk][Int(queue.index)]
+            } else {
+                return PersistentTextureRegistry.instance.chunks[chunkIndex].writeWaitIndices[indexInChunk][Int(queue.index)]
+            }
+        }
+        nonmutating set {
+            guard self._usesPersistentRegistry else { return }
+            let (chunkIndex, indexInChunk) = self.index.quotientAndRemainder(dividingBy: PersistentTextureRegistry.Chunk.itemsPerChunk)
+            
+            if type == .read || type == .readWrite {
+                PersistentTextureRegistry.instance.chunks[chunkIndex].readWaitIndices[indexInChunk][Int(queue.index)] = newValue
+            }
+            if type == .write || type == .readWrite {
+                PersistentTextureRegistry.instance.chunks[chunkIndex].writeWaitIndices[indexInChunk][Int(queue.index)] = newValue
+            }
+        }
+    }
+    
+    @inlinable
+    public var size : Size {
+        return Size(width: self.descriptor.width, height: self.descriptor.height, depth: self.descriptor.depth)
+    }
+    
+    @inlinable
+    public var width : Int {
+        return self.descriptor.width
+    }
+    
+    @inlinable
+    public var height : Int {
+        return self.descriptor.height
+    }
+    
+    @inlinable
+    public var depth : Int {
+        return self.descriptor.depth
+    }
+    
+    @inlinable
+    public var usages : ChunkArray<ResourceUsage> {
+        get {
+            let index = self.index
+            if self._usesPersistentRegistry {
+                let (chunkIndex, indexInChunk) = self.index.quotientAndRemainder(dividingBy: PersistentTextureRegistry.Chunk.itemsPerChunk)
+                return PersistentTextureRegistry.instance.chunks[chunkIndex].usages[indexInChunk]
+            } else {
+                return self.baseResource?.usages ?? TransientTextureRegistry.instances[self.transientRegistryIndex].usages[index]
+            }
+        }
+        nonmutating set {
+            let index = self.index
+            if self._usesPersistentRegistry {
+                let (chunkIndex, indexInChunk) = self.index.quotientAndRemainder(dividingBy: PersistentTextureRegistry.Chunk.itemsPerChunk)
+                PersistentTextureRegistry.instance.chunks[chunkIndex].usages[indexInChunk] = newValue
+            } else {
+                if let baseResource = self.baseResource {
+                    baseResource.usages = newValue
+                } else {
+                    TransientTextureRegistry.instances[self.transientRegistryIndex].usages[index] = newValue
+                }
+            }
+        }
+    }
+    
+    @inlinable
+    public var baseResource : Resource? {
+        get {
+            let index = self.index
+            if !self.isTextureView {
+                return nil
+            } else {
+                return TransientTextureRegistry.instances[self.transientRegistryIndex].baseResources[index]
+            }
+        }
+    }
+    
+    @inlinable
+    public var textureViewBaseInfo : TextureViewBaseInfo? {
+        let index = self.index
+        if !self.isTextureView {
+            return nil
+        } else {
+            return TransientTextureRegistry.instances[self.transientRegistryIndex].textureViewInfos[index]
+        }
+    }
+    
+    /// Returns whether the resource is known to currently be in use by the CPU or GPU.
+    @inlinable
+    public var isKnownInUse: Bool {
+        guard self._usesPersistentRegistry else {
+            return true
+        }
+        let (chunkIndex, indexInChunk) = self.index.quotientAndRemainder(dividingBy: PersistentTextureRegistry.Chunk.itemsPerChunk)
+        let activeRenderGraphMask = UInt8.AtomicRepresentation.atomicLoad(at: PersistentTextureRegistry.instance.chunks[chunkIndex].activeRenderGraphs.advanced(by: indexInChunk), ordering: .relaxed)
+        if activeRenderGraphMask != 0 {
+            return true // The resource is still being used by a yet-to-be-submitted RenderGraph.
+        }
+        for queue in QueueRegistry.allQueues {
+            if self[waitIndexFor: queue, accessType: .readWrite] > queue.lastCompletedCommand {
+                return true
+            }
+        }
+        return false
+    }
+    
+    public func markAsUsed(activeRenderGraphMask: ActiveRenderGraphMask) {
+        self.baseResource?.markAsUsed(activeRenderGraphMask: activeRenderGraphMask)
+        self.heap?.markAsUsed(activeRenderGraphMask: activeRenderGraphMask)
+        
+        guard self._usesPersistentRegistry else {
+            return
+        }
+        let (chunkIndex, indexInChunk) = self.index.quotientAndRemainder(dividingBy: PersistentTextureRegistry.Chunk.itemsPerChunk)
+        UInt8.AtomicRepresentation.atomicLoadThenBitwiseOr(with: activeRenderGraphMask, at: PersistentTextureRegistry.instance.chunks[chunkIndex].activeRenderGraphs.advanced(by: indexInChunk), ordering: .relaxed)
+    }
+    
+    public func dispose() {
+        guard self._usesPersistentRegistry, self.isValid else {
+            return
+        }
+        self.heap?.childResources.remove(Resource(self))
+        PersistentTextureRegistry.instance.dispose(self)
+    }
+    
+    @inlinable
+    public var isValid : Bool {
+        if self._usesPersistentRegistry {
+            let (chunkIndex, indexInChunk) = self.index.quotientAndRemainder(dividingBy: PersistentTextureRegistry.Chunk.itemsPerChunk)
+            return PersistentTextureRegistry.instance.chunks[chunkIndex].generations[indexInChunk] == self.generation
+        } else {
+            return TransientTextureRegistry.instances[self.transientRegistryIndex].generation == self.generation
+        }
+    }
+    
+    public static let invalid = Texture(descriptor: TextureDescriptor(type: .type2D, format: .r32Float, width: 1, height: 1, mipmapped: false, storageMode: .private, usage: .shaderRead), flags: .persistent)
+    
+}
+
+
+extension Texture: CustomStringConvertible {
+    public var description: String {
+        return "Texture(handle: \(self.handle)) { \(self.label.map { "label: \($0), "} ?? "")descriptor: \(self.descriptor), stateFlags: \(self.stateFlags), flags: \(self.flags) }"
+    }
+}
+
+@usableFromInline
+final class DeferredBufferSlice {
+    let closure : (Buffer) -> Void
+    
+    init(closure: @escaping (Buffer) -> Void) {
+        self.closure = closure
+    }
+    
+    func apply(_ buffer: Buffer) {
+        self.closure(buffer)
+    }
+}