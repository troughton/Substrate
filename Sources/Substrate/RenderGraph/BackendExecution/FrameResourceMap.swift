--- conflicted
+++ resolved
@@ -82,18 +82,14 @@
         if texture._usesPersistentRegistry {
             return persistentRegistry[texture]!
         } else {
-<<<<<<< HEAD
             if needsLock {
                 transientRegistry!.accessLock.lock()
             }
-            let result = transientRegistry!.allocateTextureIfNeeded(texture, forceGPUPrivate: false, frameStoredTextures: [texture]) // Conservatively mark the texture as stored this frame.
+            let result = transientRegistry!.allocateTextureIfNeeded(texture, forceGPUPrivate: false, isStoredThisFrame: true) // Conservatively mark the texture as stored this frame.
             if needsLock {
                 transientRegistry!.accessLock.unlock()
             }
             return result
-=======
-            return transientRegistry!.accessLock.withLock { transientRegistry!.allocateTextureIfNeeded(texture, forceGPUPrivate: false, isStoredThisFrame: true) } // Conservatively mark the texture as stored this frame.
->>>>>>> 73616d8f
         }
     }
     
