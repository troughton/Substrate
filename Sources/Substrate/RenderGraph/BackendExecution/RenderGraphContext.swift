--- conflicted
+++ resolved
@@ -62,7 +62,6 @@
         self.renderGraphQueue.dispose()
     }
     
-<<<<<<< HEAD
     public nonisolated var transientRegistry: (any BackendTransientResourceRegistry)? {
         self.resourceRegistry
     }
@@ -75,10 +74,7 @@
         self.resourceRegistry?.prepareFrame()
     }
     
-    func registerWindowTexture(for texture: Texture, swapchain: Any) async {
-=======
     func registerWindowTexture(for texture: Texture, swapchain: Swapchain) async {
->>>>>>> aced3611
         guard let resourceRegistry = self.resourceRegistry else {
             print("Error: cannot associate a window texture with a no-transient-resources RenderGraph")
             return
