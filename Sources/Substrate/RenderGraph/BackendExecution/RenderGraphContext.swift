--- conflicted
+++ resolved
@@ -143,14 +143,9 @@
     
 //    @_specialize(kind: full, where Backend == MetalBackend)
 //    @_specialize(kind: full, where Backend == VulkanBackend)
-<<<<<<< HEAD
-    func executeRenderGraph(_ renderGraph: RenderGraph, renderPasses: [RenderPassRecord], onCompletion: @Sendable @escaping (RenderGraphExecutionResult) async -> Void) async -> RenderGraphExecutionWaitToken {
-=======
-    func executeRenderGraph(_ executeFunc: @escaping () async -> (passes: [RenderPassRecord],
-                                                                  usedResources: Set<Resource>),
+    func executeRenderGraph(_ renderGraph: RenderGraph, renderPasses: [RenderPassRecord], 
                             onSwapchainPresented: (@Sendable (Texture, Result<OpaquePointer?, Error>) -> Void)? = nil,
                             onCompletion: @Sendable @escaping (RenderGraphExecutionResult) async -> Void) async -> RenderGraphExecutionWaitToken {
->>>>>>> ac132b00
         if self.accessStream != nil {
             // Wait until we have a frame's ring buffers available.
             for await completedFrame in self.accessStream! {
@@ -166,7 +161,6 @@
                 return await RenderGraph.$activeRenderGraph.withValue(renderGraph) {
                     let (passes, _, usedResources) = await renderGraph.compile(renderPasses: renderPasses)
                     
-<<<<<<< HEAD
                     // Use separate command buffers for onscreen and offscreen work (Delivering Optimised Metal Apps and Games, WWDC 2019)
                     self.resourceRegistry?.prepareFrame()
                     
@@ -176,22 +170,6 @@
                             await onCompletion(RenderGraphExecutionResult())
                         } else {
                             self.enqueuedEmptyFrameCompletionHandlers.append((self.queueCommandBufferIndex, onCompletion))
-=======
-                    var compactedResourceCommands = self.compactedResourceCommands // Re-use its storage
-                    self.compactedResourceCommands = []
-                    await backend.compactResourceCommands(queue: self.renderGraphQueue, resourceMap: self.resourceMap, commandInfo: frameCommandInfo, commandGenerator: self.commandGenerator, into: &compactedResourceCommands)
-                    self.compactedResourceCommands = compactedResourceCommands
-                }
-                
-                var commandBuffers = [Backend.CommandBuffer]()
-                var waitedEvents = QueueCommandIndices(repeating: 0)
-                
-                for (i, encoderInfo) in frameCommandInfo.commandEncoders.enumerated() {
-                    let commandBufferIndex = encoderInfo.commandBufferIndex
-                    if commandBufferIndex != commandBuffers.endIndex - 1 {
-                        if let transientRegistry = resourceMap.transientRegistry {
-                            commandBuffers.last?.presentSwapchains(resourceRegistry: transientRegistry, onPresented: onSwapchainPresented)
->>>>>>> ac132b00
                         }
                         return RenderGraphExecutionWaitToken(queue: self.renderGraphQueue, executionIndex: 0)
                     }
@@ -216,7 +194,7 @@
                         let commandBufferIndex = encoderInfo.commandBufferIndex
                         if commandBufferIndex != commandBuffers.endIndex - 1 {
                             if let transientRegistry = resourceMap.transientRegistry {
-                                commandBuffers.last?.presentSwapchains(resourceRegistry: transientRegistry)
+                                commandBuffers.last?.presentSwapchains(resourceRegistry: transientRegistry, onPresented: onSwapchainPresented)
                             }
                             commandBuffers.append(self.commandQueue.makeCommandBuffer(commandInfo: frameCommandInfo,
                                                                                       resourceMap: resourceMap,
@@ -243,7 +221,7 @@
                     }
                     
                     if let transientRegistry = resourceMap.transientRegistry {
-                        commandBuffers.last?.presentSwapchains(resourceRegistry: transientRegistry)
+                        commandBuffers.last?.presentSwapchains(resourceRegistry: transientRegistry, onPresented: onSwapchainPresented)
                     }
                     
                     for passRecord in passes {
@@ -264,32 +242,6 @@
                     }
                     return RenderGraphExecutionWaitToken(queue: self.renderGraphQueue, executionIndex: self.queueCommandBufferIndex)
                 }
-<<<<<<< HEAD
-=======
-                
-                if let transientRegistry = resourceMap.transientRegistry {
-                    commandBuffers.last?.presentSwapchains(resourceRegistry: transientRegistry, onPresented: onSwapchainPresented)
-                }
-                
-                for passRecord in passes {
-                    passRecord.pass = nil // Release references to the RenderPasses.
-                }
-                
-                TaggedHeap.free(tag: .renderGraphResourceCommandArrayTag)
-                
-                self.resourceRegistry?.cycleFrames()
-                self.commandGenerator.reset()
-                self.compactedResourceCommands.removeAll(keepingCapacity: true)
-                
-                let executionResult = RenderGraphExecutionResult()
-                
-                let syncEvent = backend.syncEvent(for: self.renderGraphQueue)!
-                for (i, commandBuffer) in commandBuffers.enumerated() {
-                    await self.submitCommandBuffer(commandBuffer, commandBufferIndex: i, lastCommandBufferIndex: commandBuffers.count - 1, syncEvent: syncEvent, executionResult: executionResult, onCompletion: onCompletion)
-                }
-                
-                return RenderGraphExecutionWaitToken(queue: self.renderGraphQueue, executionIndex: self.queueCommandBufferIndex)
->>>>>>> ac132b00
             }
         }
     }
