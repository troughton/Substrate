//
//  RenderGraphContext.swift
//  
//
//  Created by Thomas Roughton on 21/06/20.
//

import SubstrateUtilities
import Foundation
import Dispatch

extension TaggedHeap.Tag {
    static var renderGraphResourceCommandArrayTag: Self {
        return 2807157891446559070
    }
}

final actor RenderGraphContextImpl<Backend: SpecificRenderBackend>: _RenderGraphContext {
    public let accessSemaphore: AsyncSemaphore?
       
    let backend: Backend
    let resourceRegistry: Backend.TransientResourceRegistry?
    let commandGenerator: ResourceCommandGenerator<Backend>
    let activeContextLock = AsyncSpinLock()
    
    var queueCommandBufferIndex: UInt64 = 0 // The last command buffer submitted
    let syncEvent: Backend.Event
       
    let commandQueue: Backend.QueueImpl
       
    public let transientRegistryIndex: Int
    let renderGraphQueue: Queue
    
    var compactedResourceCommands = [CompactedResourceCommand<Backend.CompactedResourceCommandType>]()
       
    var enqueuedEmptyFrameCompletionSemaphores = [(UInt64, AsyncSemaphore)]()
    
    public init(backend: Backend, inflightFrameCount: Int, transientRegistryIndex: Int) {
        self.backend = backend
        self.renderGraphQueue = Queue()
        self.commandQueue = backend.makeQueue(renderGraphQueue: self.renderGraphQueue)
        self.transientRegistryIndex = transientRegistryIndex
        self.resourceRegistry = inflightFrameCount > 0 ? backend.makeTransientRegistry(index: transientRegistryIndex, inflightFrameCount: inflightFrameCount, queue: self.renderGraphQueue) : nil
        self.accessSemaphore = inflightFrameCount > 0 ? AsyncSemaphore(value: Int32(inflightFrameCount)) : nil
        
        self.commandGenerator = ResourceCommandGenerator()
        self.syncEvent = backend.makeSyncEvent(for: self.renderGraphQueue)
    }
    
    deinit {
        backend.freeSyncEvent(for: self.renderGraphQueue)
        self.renderGraphQueue.dispose()
        self.accessSemaphore?.deinit()
    }
    
    func registerWindowTexture(for texture: Texture, swapchain: Any) async {
        guard let resourceRegistry = self.resourceRegistry else {
            print("Error: cannot associate a window texture with a no-transient-resources RenderGraph")
            return
        }

        await resourceRegistry.registerWindowTexture(for: texture, swapchain: swapchain)
    }
    
    nonisolated var resourceMap : FrameResourceMap<Backend> {
        return FrameResourceMap<Backend>(persistentRegistry: self.backend.resourceRegistry, transientRegistry: self.resourceRegistry)
    }
<<<<<<< HEAD
    
    func processEmptyFrameCompletionHandlers(afterSubmissionIndex: UInt64) {
        // Notify any completion handlers that were enqueued for frames with no work.
        while let (afterCBIndex, completionSemaphore) = self.enqueuedEmptyFrameCompletionSemaphores.first {
            if afterCBIndex > afterSubmissionIndex { break }
            completionSemaphore.signal()
            self.accessSemaphore?.signal()
            self.enqueuedEmptyFrameCompletionSemaphores.removeFirst()
        }
    }
    
    
    func submitCommandBuffer(_ commandBuffer: Backend.CommandBuffer, commandBufferIndex: Int, lastCommandBufferIndex: Int, executionResult: RenderGraphExecutionResult, taskCompletionSemaphore: AsyncSemaphore, syncEvent: Backend.Event) async {
        // Make sure that the sync event value is what we expect, so we don't update it past
        // the signal for another buffer before that buffer has completed.
        // We only need to do this if we haven't already waited in this command buffer for it.
        // if commandEncoderWaitEventValues[commandEncoderIndex] != self.queueCommandBufferIndex {
        //     commandBuffer.encodeWaitForEvent(self.syncEvent, value: self.queueCommandBufferIndex)
        // }
        // Then, signal our own completion.
        self.queueCommandBufferIndex += 1
        commandBuffer.signalEvent(syncEvent, value: self.queueCommandBufferIndex)
=======

    @_specialize(kind: full, where Backend == MetalBackend)
    @_specialize(kind: full, where Backend == VulkanBackend)
    func executeRenderGraph(passes: [RenderPassRecord], usedResources: Set<Resource>, dependencyTable: DependencyTable<Substrate.DependencyType>, completion: @escaping (Double) -> Void) {
>>>>>>> 73616d8f
        
        let queueCBIndex = self.queueCommandBufferIndex
        self.processEmptyFrameCompletionHandlers(afterSubmissionIndex: queueCBIndex)
        
        let isFirst = commandBufferIndex == 0
        let isLast = commandBufferIndex == lastCommandBufferIndex
    
        let completionTask = Task.detached(priority: .high) {
            let commandBuffer = await withUnsafeContinuation { (continuation: UnsafeContinuation<Backend.CommandBuffer, Never>) in
                commandBuffer.commit(onCompletion: { (commandBuffer) in
                    continuation.resume(returning: commandBuffer)
                })
            }
            
            if let error = commandBuffer.error {
                print("Error executing command buffer \(queueCBIndex): \(error)")
            }
            
            if isFirst {
                executionResult.gpuTime = commandBuffer.gpuStartTime
            }
            if isLast { // Only call completion for the last command buffer.
                let gpuEndTime = commandBuffer.gpuEndTime
                
                executionResult.gpuTime = (gpuEndTime - executionResult.gpuTime) * 1000.0
                taskCompletionSemaphore.signal()
            }
                         
            await self.renderGraphQueue.didCompleteCommand(queueCBIndex)
            
            if isLast {
                CommandEndActionManager.didCompleteCommand(queueCBIndex, on: self.renderGraphQueue)
                self.backend.didCompleteCommand(queueCBIndex, queue: self.renderGraphQueue, context: self)
                self.accessSemaphore?.signal()
            }
        }
        
<<<<<<< HEAD
        self.renderGraphQueue.submitCommand(commandIndex: queueCBIndex, completionTask: completionTask)
    }
    
    func executeRenderGraph(_ executeFunc: () async -> (passes: [RenderPassRecord], usedResources: Set<Resource>)) async -> Task<RenderGraphExecutionResult, Never> {
        await self.accessSemaphore?.wait()
        await self.backend.reloadShaderLibraryIfNeeded()
        await self.activeContextLock.lock()
        defer {
            self.activeContextLock.unlock()
        }
=======
        var frameCommandInfo = FrameCommandInfo<Backend.RenderTargetDescriptor>(passes: passes, initialCommandBufferSignalValue: self.queueCommandBufferIndex + 1)
        self.commandGenerator.generateCommands(passes: passes, usedResources: usedResources, transientRegistry: self.resourceRegistry, backend: backend, frameCommandInfo: &frameCommandInfo)
        self.commandGenerator.executePreFrameCommands(context: self, frameCommandInfo: &frameCommandInfo)
        self.commandGenerator.commands.sort() // We do this here since executePreFrameCommands may have added to the commandGenerator commands.
        backend.compactResourceCommands(queue: self.renderGraphQueue, resourceMap: self.resourceMap, commandInfo: frameCommandInfo, commandGenerator: self.commandGenerator, into: &self.compactedResourceCommands)
        
        let lastCommandBufferIndex = frameCommandInfo.commandBufferCount - 1
        
        var commandBuffer : Backend.CommandBuffer? = nil
        
        var committedCommandBufferCount = 0
        
        var gpuStartTime: Double = 0.0
        
        let syncEvent = backend.syncEvent(for: self.renderGraphQueue)!
>>>>>>> 73616d8f
        
        return await Backend.activeContextTaskLocal.withValue(self) {
            let (passes, usedResources) = await executeFunc()
            
            // Use separate command buffers for onscreen and offscreen work (Delivering Optimised Metal Apps and Games, WWDC 2019)
            self.resourceRegistry?.prepareFrame()
            
            let taskCompletionSemaphore = AsyncSemaphore(value: 0)
            let executionResult = RenderGraphExecutionResult()
            
            if passes.isEmpty {
                self.enqueuedEmptyFrameCompletionSemaphores.append((self.queueCommandBufferIndex, taskCompletionSemaphore))

                if self.renderGraphQueue.lastCompletedCommand >= self.renderGraphQueue.lastSubmittedCommand {
                    self.accessSemaphore?.signal()
                    taskCompletionSemaphore.signal()
                }
                return detach { [executionResult] in
                    await taskCompletionSemaphore.wait()
                    taskCompletionSemaphore.deinit()
                    return executionResult
                }
            }
            
            var frameCommandInfo = FrameCommandInfo<Backend>(passes: passes, initialCommandBufferSignalValue: self.queueCommandBufferIndex + 1)
            self.commandGenerator.generateCommands(passes: passes, usedResources: usedResources, transientRegistry: self.resourceRegistry, backend: backend, frameCommandInfo: &frameCommandInfo)
            await self.commandGenerator.executePreFrameCommands(context: self, frameCommandInfo: &frameCommandInfo)
            
            await RenderGraph.signposter.withIntervalSignpost("Sort and Compact Resource Commands") {
                self.commandGenerator.commands.sort() // We do this here since executePreFrameCommands may have added to the commandGenerator commands.
                
                var compactedResourceCommands = self.compactedResourceCommands // Re-use its storage
                self.compactedResourceCommands = []
                await backend.compactResourceCommands(queue: self.renderGraphQueue, resourceMap: self.resourceMap, commandInfo: frameCommandInfo, commandGenerator: self.commandGenerator, into: &compactedResourceCommands)
                self.compactedResourceCommands = compactedResourceCommands
            }
            
            var commandBuffers = [Backend.CommandBuffer]()
            var waitedEvents = QueueCommandIndices(repeating: 0)
            
            for (i, encoderInfo) in frameCommandInfo.commandEncoders.enumerated() {
                let commandBufferIndex = encoderInfo.commandBufferIndex
                if commandBufferIndex != commandBuffers.endIndex - 1 {
                    if let transientRegistry = resourceMap.transientRegistry {
                        commandBuffers.last?.presentSwapchains(resourceRegistry: transientRegistry)
                    }
                    commandBuffers.append(self.commandQueue.makeCommandBuffer(commandInfo: frameCommandInfo,
                                                                              resourceMap: resourceMap,
                                                                              compactedResourceCommands: self.compactedResourceCommands))
                }
                
                let waitEventValues = encoderInfo.queueCommandWaitIndices
                for queue in QueueRegistry.allQueues {
                    if waitedEvents[Int(queue.index)] < waitEventValues[Int(queue.index)],
                        waitEventValues[Int(queue.index)] > queue.lastCompletedCommand {
                        if let event = backend.syncEvent(for: queue) {
                            commandBuffers.last!.waitForEvent(event, value: waitEventValues[Int(queue.index)])
                        } else {
                            // It's not a queue known to this backend, so the best we can do is sleep and wait until the queue is completd.
                            await queue.waitForCommandCompletion(waitEventValues[Int(queue.index)])
                        }
                    }
                }
                waitedEvents = pointwiseMax(waitEventValues, waitedEvents)
                
                await RenderGraph.signposter.withIntervalSignpost("Encode to Command Buffer", "Encode commands for command encoder \(i)") {
                    await commandBuffers.last!.encodeCommands(encoderIndex: i)
                }
            }
            
            for passRecord in passes {
                passRecord.pass = nil // Release references to the RenderPasses.
            }
            
            TaggedHeap.free(tag: .renderGraphResourceCommandArrayTag)
            
            self.resourceRegistry?.cycleFrames()
            self.commandGenerator.reset()
            self.compactedResourceCommands.removeAll(keepingCapacity: true)
            
            let syncEvent = backend.syncEvent(for: self.renderGraphQueue)!
            for (i, commandBuffer) in commandBuffers.enumerated() {
                await self.submitCommandBuffer(commandBuffer, commandBufferIndex: i, lastCommandBufferIndex: commandBuffers.count - 1, executionResult: executionResult, taskCompletionSemaphore: taskCompletionSemaphore, syncEvent: syncEvent)
            }
            
            return detach { [executionResult] in
                await taskCompletionSemaphore.wait()
                taskCompletionSemaphore.deinit()
                return executionResult
            }
        }
    }
}<|MERGE_RESOLUTION|>--- conflicted
+++ resolved
@@ -65,7 +65,6 @@
     nonisolated var resourceMap : FrameResourceMap<Backend> {
         return FrameResourceMap<Backend>(persistentRegistry: self.backend.resourceRegistry, transientRegistry: self.resourceRegistry)
     }
-<<<<<<< HEAD
     
     func processEmptyFrameCompletionHandlers(afterSubmissionIndex: UInt64) {
         // Notify any completion handlers that were enqueued for frames with no work.
@@ -88,12 +87,6 @@
         // Then, signal our own completion.
         self.queueCommandBufferIndex += 1
         commandBuffer.signalEvent(syncEvent, value: self.queueCommandBufferIndex)
-=======
-
-    @_specialize(kind: full, where Backend == MetalBackend)
-    @_specialize(kind: full, where Backend == VulkanBackend)
-    func executeRenderGraph(passes: [RenderPassRecord], usedResources: Set<Resource>, dependencyTable: DependencyTable<Substrate.DependencyType>, completion: @escaping (Double) -> Void) {
->>>>>>> 73616d8f
         
         let queueCBIndex = self.queueCommandBufferIndex
         self.processEmptyFrameCompletionHandlers(afterSubmissionIndex: queueCBIndex)
@@ -131,10 +124,11 @@
             }
         }
         
-<<<<<<< HEAD
         self.renderGraphQueue.submitCommand(commandIndex: queueCBIndex, completionTask: completionTask)
     }
     
+    @_specialize(kind: full, where Backend == MetalBackend)
+    @_specialize(kind: full, where Backend == VulkanBackend)
     func executeRenderGraph(_ executeFunc: () async -> (passes: [RenderPassRecord], usedResources: Set<Resource>)) async -> Task<RenderGraphExecutionResult, Never> {
         await self.accessSemaphore?.wait()
         await self.backend.reloadShaderLibraryIfNeeded()
@@ -142,23 +136,6 @@
         defer {
             self.activeContextLock.unlock()
         }
-=======
-        var frameCommandInfo = FrameCommandInfo<Backend.RenderTargetDescriptor>(passes: passes, initialCommandBufferSignalValue: self.queueCommandBufferIndex + 1)
-        self.commandGenerator.generateCommands(passes: passes, usedResources: usedResources, transientRegistry: self.resourceRegistry, backend: backend, frameCommandInfo: &frameCommandInfo)
-        self.commandGenerator.executePreFrameCommands(context: self, frameCommandInfo: &frameCommandInfo)
-        self.commandGenerator.commands.sort() // We do this here since executePreFrameCommands may have added to the commandGenerator commands.
-        backend.compactResourceCommands(queue: self.renderGraphQueue, resourceMap: self.resourceMap, commandInfo: frameCommandInfo, commandGenerator: self.commandGenerator, into: &self.compactedResourceCommands)
-        
-        let lastCommandBufferIndex = frameCommandInfo.commandBufferCount - 1
-        
-        var commandBuffer : Backend.CommandBuffer? = nil
-        
-        var committedCommandBufferCount = 0
-        
-        var gpuStartTime: Double = 0.0
-        
-        let syncEvent = backend.syncEvent(for: self.renderGraphQueue)!
->>>>>>> 73616d8f
         
         return await Backend.activeContextTaskLocal.withValue(self) {
             let (passes, usedResources) = await executeFunc()
@@ -183,7 +160,7 @@
                 }
             }
             
-            var frameCommandInfo = FrameCommandInfo<Backend>(passes: passes, initialCommandBufferSignalValue: self.queueCommandBufferIndex + 1)
+            var frameCommandInfo = FrameCommandInfo<Backend.RenderTargetDescriptor>(passes: passes, initialCommandBufferSignalValue: self.queueCommandBufferIndex + 1)
             self.commandGenerator.generateCommands(passes: passes, usedResources: usedResources, transientRegistry: self.resourceRegistry, backend: backend, frameCommandInfo: &frameCommandInfo)
             await self.commandGenerator.executePreFrameCommands(context: self, frameCommandInfo: &frameCommandInfo)
             
