//
//  ArgumentEncoder.swift
//  RenderGraph
//
//  Created by Thomas Roughton on 19/12/17.
//  Copyright © 2017 Team Llama. All rights reserved.
//

/// `OffsetView` represents a byte offset into a resource.
@propertyWrapper
public struct OffsetView<T> {
    public var wrappedValue : T
    public var offset : Int
    
    @inlinable
    public init(wrappedValue: T) {
        self.wrappedValue = wrappedValue
        self.offset = 0
    }
    
    @inlinable
    public init(value: T, offset: Int) {
        self.wrappedValue = value
        self.offset = offset
    }
    
    @inlinable
    public var projectedValue : OffsetView<T> {
        get {
            return self
        }
        set {
            self = newValue
        }
    }
}

/// `BufferBacked` is a property wrapper that materialises a `shared` `Buffer` from a provided value.
@propertyWrapper
public struct BufferBacked<T> {
    @usableFromInline var _wrappedValue: T?
    @usableFromInline var isDirty: Bool = false
    @usableFromInline var _buffer: OffsetView<Buffer>?
    
    
    @inlinable
    public var wrappedValue : T? {
        get {
            return self._wrappedValue
        } set {
            self._wrappedValue = newValue
            self.isDirty = true
        }
    }
    
    @inlinable
    public var buffer : OffsetView<Buffer>? {
        mutating get {
            if self.isDirty {
                self.updateBuffer()
            }
            return self._buffer
        }
    }
    
    @inlinable
    public init(wrappedValue: T?) {
        precondition(_isPOD(T.self))
        self.wrappedValue = wrappedValue
        self._buffer = nil
        self.isDirty = wrappedValue != nil
    }
    
    @inlinable
    public mutating func updateBuffer() {
        if let value = self.wrappedValue {
<<<<<<< HEAD
            let buffer = Buffer(length: MemoryLayout<T>.size, storageMode: .shared)
            buffer.withMutableContents(range: buffer.range, { [value] memory, _ in
                withUnsafeBytes(of: value) { valueBytes in
                    memory.copyMemory(from: valueBytes)
                }
            })
            self._buffer = OffsetView(value: buffer, offset: 0)
=======
            self._buffer = withUnsafeBytes(of: value) {
                OffsetView(value: Buffer(length: MemoryLayout<T>.size, storageMode: .shared, bytes: $0.baseAddress), offset: 0)
            }
>>>>>>> c4ba4b9d
        }
    }
    
    @inlinable
    public var projectedValue : BufferBacked<T> {
        get {
            return self
        }
        set {
            self = newValue
        }
    }
}<|MERGE_RESOLUTION|>--- conflicted
+++ resolved
@@ -74,7 +74,6 @@
     @inlinable
     public mutating func updateBuffer() {
         if let value = self.wrappedValue {
-<<<<<<< HEAD
             let buffer = Buffer(length: MemoryLayout<T>.size, storageMode: .shared)
             buffer.withMutableContents(range: buffer.range, { [value] memory, _ in
                 withUnsafeBytes(of: value) { valueBytes in
@@ -82,11 +81,6 @@
                 }
             })
             self._buffer = OffsetView(value: buffer, offset: 0)
-=======
-            self._buffer = withUnsafeBytes(of: value) {
-                OffsetView(value: Buffer(length: MemoryLayout<T>.size, storageMode: .shared, bytes: $0.baseAddress), offset: 0)
-            }
->>>>>>> c4ba4b9d
         }
     }
     
