--- conflicted
+++ resolved
@@ -171,11 +171,7 @@
         }
     }
     
-<<<<<<< HEAD
-    func waitForCommand(_ index: UInt64) async {
-=======
-    public func waitForCommand(_ index: UInt64) {
->>>>>>> 1774d7ae
+    public func waitForCommand(_ index: UInt64) async {
         while self.lastCompletedCommand < index {
             await Task.yield()
         }
