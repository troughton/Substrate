--- conflicted
+++ resolved
@@ -17,19 +17,13 @@
         self.index = index
     }
     
-<<<<<<< HEAD
-    init(label: String, queue: Queue, commandBufferIndex: UInt64) async {
+    init(encoderIndex: Int, queue: Queue, commandBufferIndex: UInt64) async {
         self = await MetalFenceRegistry.instance.allocate(queue: queue, commandBufferIndex: commandBufferIndex)
-        await self.fence.label = label
-=======
-    init(encoderIndex: Int, queue: Queue, commandBufferIndex: UInt64) {
-        self = MetalFenceRegistry.instance.allocate(queue: queue, commandBufferIndex: commandBufferIndex)
 #if SUBSTRATE_DISABLE_AUTOMATIC_LABELS
         _ = encoderIndex
 #else
-        self.fence.label = "Encoder \(encoderIndex) Fence"
+        await self.fence.label = "Encoder \(encoderIndex) Fence"
 #endif
->>>>>>> 73616d8f
     }
     
     var isValid : Bool {
