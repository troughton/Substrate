--- conflicted
+++ resolved
@@ -85,11 +85,7 @@
         #endif
             
             for passRecord in self.commandInfo.passes[encoderInfo.passRange] {
-<<<<<<< HEAD
-                await renderEncoder.executePass(passRecord, resourceCommands: self.compactedResourceCommands, renderTarget: encoderInfo.renderTargetDescriptor!.descriptor, passRenderTarget: (passRecord.pass as! DrawRenderPass).renderTargetDescriptor, resourceMap: self.resourceMap, stateCaches: backend.stateCaches)
-=======
-                renderEncoder.executePass(passRecord, resourceCommands: self.compactedResourceCommands, renderTarget: renderTargetDescriptor.descriptor, passRenderTarget: (passRecord.pass as! DrawRenderPass).renderTargetDescriptor, resourceMap: self.resourceMap, stateCaches: backend.stateCaches)
->>>>>>> 73616d8f
+                await renderEncoder.executePass(passRecord, resourceCommands: self.compactedResourceCommands, renderTarget: renderTargetDescriptor.descriptor, passRenderTarget: (passRecord.pass as! ProxyDrawRenderPass).renderTargetDescriptor, resourceMap: self.resourceMap, stateCaches: backend.stateCaches)
             }
             renderEncoder.endEncoding()
             
